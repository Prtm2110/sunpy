# -*- coding: utf-8 -*-
"""
Test Generic Map
"""
from __future__ import absolute_import

import os
import pytest
import datetime

import numpy as np

import astropy.wcs
from astropy.io import fits
import astropy.units as u
from astropy.tests.helper import assert_quantity_allclose

import sunpy
import sunpy.sun
import sunpy.map
import sunpy.data.test
<<<<<<< HEAD
from sunpy.tests.helpers import figure_test
=======
from sunpy.time import parse_time
>>>>>>> e6fcedf1

testpath = sunpy.data.test.rootdir

@pytest.fixture
def aia171_test_map():
    return sunpy.map.Map(os.path.join(testpath, 'aia_171_level1.fits'))


@pytest.fixture
def generic_map():
    data = np.ones([6,6], dtype=np.float64)
    header = {'CRVAL1': 0,
              'CRVAL2': 0,
              'CRPIX1': 5,
              'CRPIX2': 5,
              'CDELT1': 10,
              'CDELT2': 10,
              'PC1_1': 0,
              'PC1_2': -1,
              'PC2_1': 1,
              'PC2_2': 0,
              'NAXIS1': 6,
              'NAXIS2': 6,
              'date-obs': '1970/01/01T00:00:00'}
    return sunpy.map.Map((data, header))


#@pytest.fixture
#def aia171_test_map_large():
#    return sunpy.map.Map(sunpy.AIA_171_IMAGE)


def test_fits_data_comparison(aia171_test_map):
    """Make sure the data is the same in pyfits and SunPy"""
    data = fits.open(os.path.join(testpath, 'aia_171_level1.fits'))[0].data
    np.testing.assert_allclose(aia171_test_map.data, data)


def test_get_item(generic_map):
    with pytest.raises(NotImplementedError):
        generic_map[10,10]


def test_repr_no_obs(generic_map):
    assert generic_map.__repr__() == 'array([[ 1.,  1.,  1.,  1.,  1.,  1.],\n       [ 1.,  1.,  1.,  1.,  1.,  1.],\n       [ 1.,  1.,  1.,  1.,  1.,  1.],\n       [ 1.,  1.,  1.,  1.,  1.,  1.],\n       [ 1.,  1.,  1.,  1.,  1.,  1.],\n       [ 1.,  1.,  1.,  1.,  1.,  1.]])'


def test_repr_obs(aia171_test_map):
    assert aia171_test_map.__repr__() == 'SunPy AIAMap\n---------\nObservatory:\t SDO\nInstrument:\t AIA_3\nDetector:\t AIA\nMeasurement:\t 171 Angstrom\nObs Date:\t 2011-02-15 00:00:00.340000\ndt:\t\t 2.000191 s\nDimension:\t [ 128.  128.] pix\nscale:\t\t [19.183648 arcsec / pix, 19.183648 arcsec / pix]\n\narray([[-1.25,  0.  ,  1.  , ...,  0.  ,  0.5 , -0.75],\n       [ 0.75, -0.25, -0.5 , ...,  0.25,  0.  , -0.25],\n       [ 0.  ,  0.5 ,  1.75, ...,  0.  ,  0.5 ,  0.  ],\n       ..., \n       [ 1.  ,  0.25, -0.25, ...,  0.  ,  0.  ,  0.  ],\n       [-0.25,  0.  , -0.5 , ...,  0.75, -0.75,  0.  ],\n       [ 0.75,  1.5 , -0.75, ...,  0.  , -0.5 ,  0.5 ]])'

def test_wcs(aia171_test_map):
    wcs = aia171_test_map.wcs
    assert isinstance(wcs, astropy.wcs.WCS)

    assert all(wcs.wcs.crpix == [aia171_test_map.reference_pixel.x.value,
                                 aia171_test_map.reference_pixel.y.value])
    assert all(wcs.wcs.cdelt == [aia171_test_map.scale.x.value,
                                 aia171_test_map.scale.y.value])
    assert all(wcs.wcs.crval == [aia171_test_map.reference_coordinate.x.value,
                                 aia171_test_map.reference_coordinate.y.value])
    assert set(wcs.wcs.ctype) == set([aia171_test_map.coordinate_system.x,
                             aia171_test_map.coordinate_system.y])
    np.testing.assert_allclose(wcs.wcs.pc, aia171_test_map.rotation_matrix)
    assert set(wcs.wcs.cunit) == set([u.Unit(a) for a in aia171_test_map.units])

def test_dtype(generic_map):
    assert generic_map.dtype == np.float64


def test_size(generic_map):
    assert generic_map.size == 36 * u.pix


def test_min(generic_map):
    assert generic_map.min() == 1


def test_max(generic_map):
    assert generic_map.max() == 1

def test_mean(generic_map):
    assert generic_map.mean() == 1


def test_std(generic_map):
    assert generic_map.std() == 0


#==============================================================================
# Test the default value of a load of properties
# TODO: Test the header keyword extraction
#==============================================================================
def test_name(generic_map):
    assert generic_map.name == ' 0.0'


def test_name_set(generic_map):
    assert generic_map.name == ' 0.0'
    generic_map.name = 'hi'
    assert generic_map.name == 'hi'


def test_nickname(generic_map):
    assert generic_map.nickname == ''


def test_nickname_set(generic_map):
    assert generic_map.nickname == ''
    generic_map.nickname = 'hi'
    assert generic_map.nickname == 'hi'


def test_date(generic_map):
    assert isinstance(generic_map.date, datetime.datetime)


def test_date_aia(aia171_test_map):
    assert aia171_test_map.date == parse_time('2011-02-15T00:00:00.34')


def test_detector(generic_map):
    assert generic_map.detector == ''


def test_dsun(generic_map):
    assert generic_map.dsun == sunpy.sun.sunearth_distance(generic_map.date).to(u.m)


def test_rsun_meters(generic_map):
    assert generic_map.rsun_meters == sunpy.sun.constants.radius


def test_rsun_obs(generic_map):
    assert generic_map.rsun_obs == sunpy.sun.solar_semidiameter_angular_size(generic_map.date)


def test_coordinate_system(generic_map):
    assert generic_map.coordinate_system == ('HPLN-TAN', 'HPLT-TAN')


def test_carrington_longitude(generic_map):
    assert generic_map.carrington_longitude == (sunpy.sun.heliographic_solar_center(generic_map.date))[0]


def test_heliographic_latitude(generic_map):
    assert generic_map.heliographic_latitude == (sunpy.sun.heliographic_solar_center(generic_map.date))[1]


def test_heliographic_longitude(generic_map):
    assert generic_map.heliographic_longitude == 0.


def test_units(generic_map):
    generic_map.units == ('arcsec', 'arcsec')


#==============================================================================
# Test Rotation WCS conversion
#==============================================================================
def test_rotation_matrix_pci_j(generic_map):
    np.testing.assert_allclose (generic_map.rotation_matrix,
                                np.matrix([[0., -1.], [1., 0.]]))


def test_rotation_matrix_crota(aia171_test_map):
    np.testing.assert_allclose (aia171_test_map.rotation_matrix,
                                np.matrix([[9.99999943e-01, -3.38820761e-04],
                                           [3.38820761e-04, 9.99999943e-01]]))


def test_rotation_matrix_cd_cdelt():
    data = np.ones([6,6], dtype=np.float64)
    header = {'CRVAL1': 0,
              'CRVAL2': 0,
              'CRPIX1': 5,
              'CRPIX2': 5,
              'CDELT1': 10,
              'CDELT2': 9,
              'CD1_1': 0,
              'CD1_2': -9,
              'CD2_1': 10,
              'CD2_2': 0,
              'NAXIS1': 6,
              'NAXIS2': 6}
    cd_map = sunpy.map.Map((data, header))
    np.testing.assert_allclose(cd_map.rotation_matrix, np.matrix([[0., -1.], [1., 0]]))

def test_rotation_matrix_cd_cdelt_square():
    data = np.ones([6,6], dtype=np.float64)
    header = {'CRVAL1': 0,
              'CRVAL2': 0,
              'CRPIX1': 5,
              'CRPIX2': 5,
              'CDELT1': 10,
              'CDELT2': 10,
              'CD1_1': 0,
              'CD1_2': -10,
              'CD2_1': 10,
              'CD2_2': 0,
              'NAXIS1': 6,
              'NAXIS2': 6}
    cd_map = sunpy.map.Map((data, header))
    np.testing.assert_allclose(cd_map.rotation_matrix, np.matrix([[0., -1], [1., 0]]))

def test_swap_cd():
    amap = sunpy.map.Map(os.path.join(testpath, 'swap_lv1_20140606_000113.fits'))
    np.testing.assert_allclose(amap.rotation_matrix, np.matrix([[1., 0], [0, 1.]]))


def test_data_range(generic_map):
    """Make sure xrange and yrange work"""
    assert generic_map.xrange[1].value - generic_map.xrange[0].value == generic_map.meta['cdelt1'] * generic_map.meta['naxis1']
    assert generic_map.yrange[1].value - generic_map.yrange[0].value == generic_map.meta['cdelt2'] * generic_map.meta['naxis2']

    assert np.average(generic_map.xrange.value) == generic_map.center.x.value
    assert np.average(generic_map.yrange.value) == generic_map.center.y.value


def test_data_to_pixel(generic_map):
    """Make sure conversion from data units to pixels is internally consistent"""
    # Note: FITS pixels start from 1,1
    test_pixel = generic_map.data_to_pixel(*generic_map.reference_coordinate, origin=1)
    assert_quantity_allclose(test_pixel, generic_map.reference_pixel)


def test_submap(generic_map):
    """Check data and header information for a submap"""
    width = generic_map.data.shape[1]
    height = generic_map.data.shape[0]

    # Create a submap of the top-right quadrant of the image
    submap = generic_map.submap([width/2.,width]*u.pix, [height/2.,height]*u.pix)

    # Check to see if submap properties were updated properly
    assert submap.reference_pixel.x.value == generic_map.meta['crpix1'] - width / 2.
    assert submap.reference_pixel.y.value == generic_map.meta['crpix2'] - height / 2.
    assert submap.data.shape[1] == width / 2.
    assert submap.data.shape[0] == height / 2.

    # Check to see if header was updated
    assert submap.meta['naxis1'] == width / 2.
    assert submap.meta['naxis2'] == height / 2.

    # Check data
    assert (generic_map.data[height/2:height,
                             width/2:width] == submap.data).all()


resample_test_data = [('linear', (100, 200)*u.pixel),
                      ('neighbor', (128, 256)*u.pixel),
                      ('nearest', (512, 128)*u.pixel),
                      ('spline', (200, 200)*u.pixel)]

@pytest.mark.parametrize('sample_method, new_dimensions', resample_test_data)
def test_resample_dimensions(generic_map, sample_method, new_dimensions):
    """Check that resampled map has expected dimensions."""
    resampled_map = generic_map.resample(new_dimensions, method=sample_method)
    assert resampled_map.dimensions[0] == new_dimensions[0]
    assert resampled_map.dimensions[1] == new_dimensions[1]


@pytest.mark.parametrize('sample_method, new_dimensions', resample_test_data)
def test_resample_metadata(generic_map, sample_method, new_dimensions):
    """
    Check that the resampled map has correctly adjusted metadata.
    """
    resampled_map = generic_map.resample(new_dimensions, method=sample_method)
    assert float(resampled_map.meta['cdelt1']) / generic_map.meta['cdelt1'] \
        == float(generic_map.data.shape[1]) / resampled_map.data.shape[1]
    assert float(resampled_map.meta['cdelt2']) / generic_map.meta['cdelt2'] \
        == float(generic_map.data.shape[0]) / resampled_map.data.shape[0]
    assert resampled_map.meta['crpix1'] == (resampled_map.data.shape[1] + 1) / 2.
    assert resampled_map.meta['crpix2'] == (resampled_map.data.shape[0] + 1) / 2.
    assert resampled_map.meta['crval1'] == generic_map.center.x.value
    assert resampled_map.meta['crval2'] == generic_map.center.y.value
    for key in generic_map.meta:
        if key not in ('cdelt1', 'cdelt2', 'crpix1', 'crpix2',
                       'crval1', 'crval2'):
            assert resampled_map.meta[key] == generic_map.meta[key]


def test_superpixel(aia171_test_map):
    dimensions = (2, 2)*u.pix
    superpixel_map_sum = aia171_test_map.superpixel(dimensions)
    assert_quantity_allclose(superpixel_map_sum.dimensions[1], aia171_test_map.dimensions[1]/dimensions[1]*u.pix)
    assert_quantity_allclose(superpixel_map_sum.dimensions[0], aia171_test_map.dimensions[0]/dimensions[0]*u.pix)
    assert_quantity_allclose(superpixel_map_sum.data[0][0], (aia171_test_map.data[0][0] +
                                                             aia171_test_map.data[0][1] +
                                                             aia171_test_map.data[1][0] +
                                                             aia171_test_map.data[1][1]))

    dimensions = (2, 2)*u.pix
    superpixel_map_avg = aia171_test_map.superpixel(dimensions, 'average')
    assert_quantity_allclose(superpixel_map_avg.dimensions[1], aia171_test_map.dimensions[1]/dimensions[1]*u.pix)
    assert_quantity_allclose(superpixel_map_avg.dimensions[0], aia171_test_map.dimensions[0]/dimensions[0]*u.pix)
    assert_quantity_allclose(superpixel_map_avg.data[0][0], (aia171_test_map.data[0][0] +
                                                             aia171_test_map.data[0][1] +
                                                             aia171_test_map.data[1][0] +
                                                             aia171_test_map.data[1][1])/4.0)


def calc_new_matrix(angle):
    c = np.cos(np.deg2rad(angle))
    s = np.sin(np.deg2rad(angle))
    return np.matrix([[c, -s], [s, c]])


def test_rotate(aia171_test_map):
    rotated_map_1 = aia171_test_map.rotate(20*u.deg)
    rotated_map_2 = rotated_map_1.rotate(20*u.deg)
    np.testing.assert_allclose(rotated_map_1.rotation_matrix,
                               np.dot(aia171_test_map.rotation_matrix,
                                      calc_new_matrix(20).T))
    np.testing.assert_allclose(rotated_map_2.rotation_matrix,
                               np.dot(aia171_test_map.rotation_matrix,
                                      calc_new_matrix(40).T))

    # Rotation of a map by a non-integral multiple of 90 degrees expands the map
    # and assigns the value of 0 to corner pixels. This results in a reduction
    # of the mean for a map of all non-negative values.
    assert rotated_map_2.data.shape > rotated_map_1.data.shape > aia171_test_map.data.shape
    np.testing.assert_allclose(rotated_map_1.data[0, 0], 0., atol=1e-7)
    np.testing.assert_allclose(rotated_map_2.data[0, 0], 0., atol=1e-7)
    assert rotated_map_2.mean() < rotated_map_1.mean() < aia171_test_map.mean()

    rotated_map_3 = aia171_test_map.rotate(0*u.deg, scale=1.5)
    assert rotated_map_3.mean() > aia171_test_map.mean()

    # Mean and std should be equal when angle of rotation is integral multiple
    # of 90 degrees for a square map
    rotated_map_4 = aia171_test_map.rotate(90*u.deg, scale=1.5)
    np.testing.assert_allclose(rotated_map_3.mean(), rotated_map_4.mean(), rtol=1e-3)
    np.testing.assert_allclose(rotated_map_3.std(), rotated_map_4.std(), rtol=1e-3)
    rotated_map_5 = aia171_test_map.rotate(180*u.deg, scale=1.5)
    np.testing.assert_allclose(rotated_map_3.mean(), rotated_map_5.mean(), rtol=1e-3)
    np.testing.assert_allclose(rotated_map_3.std(), rotated_map_5.std(), rtol=2e-3)

    # Rotation of a rectangular map by a large enough angle will change which dimension is larger
    aia171_test_map_crop = aia171_test_map.submap([0, 1000]*u.arcsec, [0, 400]*u.arcsec)
    aia171_test_map_crop_rot = aia171_test_map_crop.rotate(60*u.deg)
    assert aia171_test_map_crop.data.shape[0] < aia171_test_map_crop.data.shape[1]
    assert aia171_test_map_crop_rot.data.shape[0] > aia171_test_map_crop_rot.data.shape[1]

    # Same test as above, to test the other direction
<<<<<<< HEAD
    aia171_test_map_crop = aia171_test_map.submap([0, 400], [0, 1000])
    aia171_test_map_crop_rot = aia171_test_map_crop.rotate(60)
    assert aia171_test_map_crop.shape[0] > aia171_test_map_crop.shape[1]
    assert aia171_test_map_crop_rot.shape[0] < aia171_test_map_crop_rot.shape[1]


@figure_test
def test_rotate_by_20(aia171_test_map):
    aia171_test_map.rotate(20).plot()


def test_rotate_recenter(aia171_test_map):
    array_center = (np.array(aia171_test_map.data.shape)-1)/2.0

    # New image center in data coordinates
    new_center = np.asarray((200, 100))
=======
    aia171_test_map_crop = aia171_test_map.submap([0, 400]*u.arcsec, [0, 1000]*u.arcsec)
    aia171_test_map_crop_rot = aia171_test_map_crop.rotate(60*u.deg)
    assert aia171_test_map_crop.data.shape[0] > aia171_test_map_crop.data.shape[1]
    assert aia171_test_map_crop_rot.data.shape[0] < aia171_test_map_crop_rot.data.shape[1]
>>>>>>> e6fcedf1


def test_rotate_recenter(generic_map):
    rotated_map = generic_map.rotate(20*u.deg, recenter=True)
    pixel_array_center = (np.flipud(rotated_map.data.shape) - 1) / 2.0

    assert_quantity_allclose((pixel_array_center + 1) * u.pix, # FITS indexes from 1
                             u.Quantity(rotated_map.reference_pixel))


def test_rotate_crota_remove(aia171_test_map):
    rot_map = aia171_test_map.rotate()
    assert rot_map.meta.get('CROTA1', None) is None
    assert rot_map.meta.get('CROTA2', None) is None


def test_rotate_scale_cdelt(generic_map):
    rot_map = generic_map.rotate(scale=10.)
    assert rot_map.meta['CDELT1'] == generic_map.meta['CDELT1']/10.
    assert rot_map.meta['CDELT2'] == generic_map.meta['CDELT2']/10.


def test_rotate_new_matrix(generic_map):
    # Rotate by CW90 to go from CCW 90 in generic map to CCW 180
    rot_map = generic_map.rotate(rmatrix=np.matrix([[0, 1], [-1, 0]]))
    np.testing.assert_allclose(rot_map.rotation_matrix, np.matrix([[-1, 0], [0, -1]]))


def test_rotate_rmatrix_angle(generic_map):
    with pytest.raises(ValueError):
        generic_map.rotate(angle=5, rmatrix=np.matrix([[1,0], [0, 1]]))


def test_rotate_invalid_order(generic_map):
    with pytest.raises(ValueError):
        generic_map.rotate(order=6)
    with pytest.raises(ValueError):
        generic_map.rotate(order=-1)<|MERGE_RESOLUTION|>--- conflicted
+++ resolved
@@ -19,11 +19,8 @@
 import sunpy.sun
 import sunpy.map
 import sunpy.data.test
-<<<<<<< HEAD
+from sunpy.time import parse_time
 from sunpy.tests.helpers import figure_test
-=======
-from sunpy.time import parse_time
->>>>>>> e6fcedf1
 
 testpath = sunpy.data.test.rootdir
 
@@ -368,29 +365,15 @@
     assert aia171_test_map_crop_rot.data.shape[0] > aia171_test_map_crop_rot.data.shape[1]
 
     # Same test as above, to test the other direction
-<<<<<<< HEAD
-    aia171_test_map_crop = aia171_test_map.submap([0, 400], [0, 1000])
-    aia171_test_map_crop_rot = aia171_test_map_crop.rotate(60)
-    assert aia171_test_map_crop.shape[0] > aia171_test_map_crop.shape[1]
-    assert aia171_test_map_crop_rot.shape[0] < aia171_test_map_crop_rot.shape[1]
-
-
-@figure_test
-def test_rotate_by_20(aia171_test_map):
-    aia171_test_map.rotate(20).plot()
-
-
-def test_rotate_recenter(aia171_test_map):
-    array_center = (np.array(aia171_test_map.data.shape)-1)/2.0
-
-    # New image center in data coordinates
-    new_center = np.asarray((200, 100))
-=======
     aia171_test_map_crop = aia171_test_map.submap([0, 400]*u.arcsec, [0, 1000]*u.arcsec)
     aia171_test_map_crop_rot = aia171_test_map_crop.rotate(60*u.deg)
     assert aia171_test_map_crop.data.shape[0] > aia171_test_map_crop.data.shape[1]
     assert aia171_test_map_crop_rot.data.shape[0] < aia171_test_map_crop_rot.data.shape[1]
->>>>>>> e6fcedf1
+
+
+@figure_test
+def test_rotate_by_20(aia171_test_map):
+    aia171_test_map.rotate(20).plot()
 
 
 def test_rotate_recenter(generic_map):
