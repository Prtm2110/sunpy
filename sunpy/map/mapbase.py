"""
Map is a generic Map class from which all other Map classes inherit from.
"""
import re
import copy
import html
import inspect
import numbers
import textwrap
import itertools
import webbrowser
from tempfile import NamedTemporaryFile
from collections import namedtuple

import matplotlib
import matplotlib.pyplot as plt
import numpy as np
from matplotlib.backend_bases import FigureCanvasBase
from matplotlib.figure import Figure

try:
    from dask.array import Array as DaskArray
    DASK_INSTALLED = True
except ImportError:
    DASK_INSTALLED = False

import astropy.units as u
import astropy.wcs
from astropy.coordinates import BaseCoordinateFrame, Longitude, SkyCoord, UnitSphericalRepresentation
from astropy.nddata import NDData
from astropy.utils.metadata import MetaData
from astropy.visualization import HistEqStretch, ImageNormalize
from astropy.visualization.wcsaxes import Quadrangle, WCSAxes

# The next two are not used but are called to register functions with external modules
import sunpy.coordinates
import sunpy.visualization.colormaps
from sunpy import config, log
from sunpy.coordinates import HeliographicCarrington, get_earth, sun
from sunpy.coordinates.utils import get_rectangle_coordinates
from sunpy.image.resample import resample as sunpy_image_resample
from sunpy.image.resample import reshape_image_to_4d_superpixel
from sunpy.image.transform import _get_transform_method, _rotation_function_names, affine_transform
from sunpy.io._file_tools import write_file
from sunpy.io._fits import extract_waveunit, header_to_fits
from sunpy.map.maputils import _clip_interval, _handle_norm
from sunpy.sun import constants
from sunpy.time import is_time, parse_time
from sunpy.util import MetaDict, expand_list
from sunpy.util.decorators import (
    ACTIVE_CONTEXTS,
    add_common_docstring,
    cached_property_based_on,
    check_arithmetic_compatibility,
    deprecate_positional_args_since,
    deprecated,
)
from sunpy.util.exceptions import warn_deprecated, warn_metadata, warn_user
from sunpy.util.functools import seconddispatch
from sunpy.util.util import _figure_to_base64, fix_duplicate_notes
from sunpy.visualization import axis_labels_from_ctype, peek_show, wcsaxes_compat
from sunpy.visualization.colormaps import cm as sunpy_cm

TIME_FORMAT = config.get("general", "time_format")
PixelPair = namedtuple('PixelPair', 'x y')
SpatialPair = namedtuple('SpatialPair', 'axis1 axis2')
_NUMPY_COPY_IF_NEEDED = False if np.__version__.startswith("1.") else None
_META_FIX_URL = 'https://docs.sunpy.org/en/stable/how_to/fix_map_metadata.html'

# Manually specify the ``.meta`` docstring. This is assigned to the .meta
# class attribute in GenericMap.__init__()
_meta_doc = """
The map metadata.

This is used to interpret the map data. It may
have been modified from the original metadata by sunpy. See the
`~sunpy.util.MetaDict.added_items`, `~sunpy.util.MetaDict.removed_items`
and `~sunpy.util.MetaDict.modified_items` properties of MetaDict
to query how the metadata has been modified.
"""

# The notes live here so we can reuse it in the source maps
_notes_doc = """

Notes
-----

A number of the properties of this class are returned as two-value named
tuples that can either be indexed by position ([0] or [1]) or be accessed
by the names (.x and .y) or (.axis1 and .axis2). Things that refer to pixel
axes use the ``.x``, ``.y`` convention, where x and y refer to the FITS
axes (x for columns y for rows). Spatial axes use ``.axis1`` and ``.axis2``
which correspond to the first and second axes in the header. ``axis1``
corresponds to the coordinate axis for ``x`` and ``axis2`` corresponds to
``y``.

This class assumes that the metadata adheres to the FITS 4 standard.
Where the CROTA2 metadata is provided (without PC_ij) it assumes a conversion
to the standard PC_ij described in section 6.1 of :cite:t:`calabretta_representations_2002`.

.. warning::
    If a header has CD_ij values but no PC_ij values, CDELT values are required
    for this class to construct the WCS.
    If a file with more than two dimensions is feed into the class,
    only the first two dimensions (NAXIS1, NAXIS2) will be loaded and the
    rest will be discarded.
"""

__all__ = ['GenericMap', 'MapMetaValidationError', 'PixelPair']


class MapMetaValidationError(AttributeError):
    pass


class GenericMap(NDData):
    """
    A Generic spatially-aware 2D data array

    Parameters
    ----------
    data : `numpy.ndarray`, list
        A 2d list or ndarray containing the map data.
    header : dict
        A dictionary of the original image header tags.
    plot_settings : dict, optional
        Plot settings.

    Other Parameters
    ----------------
    **kwargs :
        Additional keyword arguments are passed to `~astropy.nddata.NDData`
        init.


    Methods and their known behavior with dask arrays
    -------------------------------------------------

    +-------------------+------------------------------------+
    | Method            | Preserve laziness with Dask Arrays |
    +===================+====================================+
    | `reproject_to`    | No                                 |
    +-------------------+------------------------------------+
    | `resample`        | No                                 |
    +-------------------+------------------------------------+
    | `rotate`          | No                                 |
    +-------------------+------------------------------------+
    | `max`             | Yes                                |
    +-------------------+------------------------------------+
    | `mean`            | Yes                                |
    +-------------------+------------------------------------+
    | `min`             | Yes                                |
    +-------------------+------------------------------------+
    | `std`             | Yes                                |
    +-------------------+------------------------------------+
    | `superpixel`      | Yes                                |
    +-------------------+------------------------------------+
    | `submap`          | Yes                                |
    +-------------------+------------------------------------+


    Examples
    --------
    >>> import sunpy.map
    >>> import sunpy.data.sample  # doctest: +REMOTE_DATA
    >>> aia = sunpy.map.Map(sunpy.data.sample.AIA_171_IMAGE)  # doctest: +REMOTE_DATA +IGNORE_WARNINGS
    >>> aia   # doctest: +REMOTE_DATA
    <sunpy.map.sources.sdo.AIAMap object at ...>
    SunPy Map
    ---------
    Observatory:                 SDO
    Instrument:          AIA 3
    Detector:            AIA
    Measurement:                 171.0 Angstrom
    Wavelength:          171.0 Angstrom
    Observation Date:    2011-06-07 06:33:02
    Exposure Time:               0.234256 s
    Dimension:           [1024. 1024.] pix
    Coordinate System:   helioprojective
    Scale:                       [2.402792 2.402792] arcsec / pix
    Reference Pixel:     [511.5 511.5] pix
    Reference Coord:     [3.22309951 1.38578135] arcsec
    array([[ -95.92475  ,    7.076416 ,   -1.9656711, ..., -127.96519  ,
            -127.96519  , -127.96519  ],
           [ -96.97533  ,   -5.1167884,    0.       , ...,  -98.924576 ,
            -104.04137  , -127.919716 ],
           [ -93.99607  ,    1.0189276,   -4.0757103, ...,   -5.094638 ,
             -37.95505  , -127.87541  ],
           ...,
           [-128.01454  , -128.01454  , -128.01454  , ..., -128.01454  ,
            -128.01454  , -128.01454  ],
           [-127.899666 , -127.899666 , -127.899666 , ..., -127.899666 ,
            -127.899666 , -127.899666 ],
           [-128.03072  , -128.03072  , -128.03072  , ..., -128.03072  ,
            -128.03072  , -128.03072  ]], shape=(1024, 1024), dtype=float32)

    >>> aia.spatial_units   # doctest: +REMOTE_DATA
    SpatialPair(axis1=Unit("arcsec"), axis2=Unit("arcsec"))
    >>> aia.peek()   # doctest: +SKIP
    """
    _registry = dict()
    # This overrides the default doc for the meta attribute
    meta = MetaData(doc=_meta_doc, copy=False)
    # Enabling the GenericMap reflected operators is a bit subtle. The GenericMap
    # reflected operator will be used only if the Quantity non-reflected operator
    # returns NotImplemented. The Quantity operator strips the unit from the
    # Quantity and tries to combine the value with the GenericMap using NumPy's
    # __array_ufunc__(). If NumPy believes that it can proceed, this will result
    # in an error. We explicitly set __array_ufunc__ = None so that the NumPy
    # call, and consequently the Quantity operator, will return NotImplemented.
    __array_ufunc__ = None

    def __init_subclass__(cls, **kwargs):
        """
        An __init_subclass__ hook initializes all of the subclasses of a given class.
        So for each subclass, it will call this block of code on import.
        This replicates some metaclass magic without the need to be aware of metaclasses.
        Here we use this to register each subclass in a dict that has the
        ``is_datasource_for`` attribute.
        This is then passed into the Map Factory so we can register them.
        """
        super().__init_subclass__(**kwargs)
        if cls.__doc__ is None:
            # Set an empty string, to prevent an error adding None to str in the next line
            cls.__doc__ = ''
        cls.__doc__ = fix_duplicate_notes(_notes_doc, cls.__doc__)

        if hasattr(cls, 'is_datasource_for'):
            # NOTE: This conditional is due to overlapping map sources in sunpy and pfsspy that
            # lead to a MultipleMatchError if sunpy.map and pfsspy.map are imported.
            # See https://github.com/sunpy/sunpy/issues/7294 for more information.
            # This also applies to older versions of sunkit-magex with ADAPTMap.
            if f'{cls.__module__}.{cls.__name__}' not in  ["pfsspy.map.GongSynopticMap", "sunkit_magex.pfss.map.ADAPTMap"]:
                cls._registry[cls] = cls.is_datasource_for

    def __init__(self, data, header, plot_settings=None, **kwargs):
        # If the data has more than two dimensions, the first dimensions
        # (NAXIS1, NAXIS2) are used and the rest are discarded.
        ndim = data.ndim
        if ndim > 2:
            # We create a slice that removes all but the 'last' two
            # dimensions. (Note dimensions in ndarray are in reverse order)

            new_2d_slice = [0]*(ndim-2)
            new_2d_slice.extend([slice(None), slice(None)])
            data = data[tuple(new_2d_slice)]
            # Warn the user that the data has been truncated
            warn_user("This file contains more than 2 dimensions. "
                      "Data will be truncated to the first two dimensions.")

        params = list(inspect.signature(NDData).parameters)
        nddata_kwargs = {x: kwargs.pop(x) for x in params & kwargs.keys()}
        super().__init__(data, meta=MetaDict(header), **nddata_kwargs)

        # Setup some attributes
        self._nickname = None
        # These are placeholders for default attributes, which are only set
        # once if their data isn't present in the map metadata.
        self._default_time = None
        self._default_dsun = None
        self._default_carrington_longitude = None
        self._default_heliographic_latitude = None
        self._default_heliographic_longitude = None

        # Validate header
        # TODO: This should be a function of the header, not of the map
        self._validate_meta()
        self.plot_settings = {'cmap': 'gray',
                            'interpolation': 'nearest',
                            'origin': 'lower'
                            }
        if self.dtype != np.uint8:
            # Put import here to reduce sunpy.map import time
            from matplotlib import colors
            self.plot_settings['norm'] = colors.Normalize()
        if plot_settings:
            self.plot_settings.update(plot_settings)

        # Try and set the colormap. This is not always possible if this method
        # is run before map sources fix some of their metadata, so
        # just ignore any exceptions raised.
        try:
            cmap = self._get_cmap_name()
            if cmap in sunpy_cm.cmlist:
                self.plot_settings['cmap'] = cmap
        except Exception:
            pass

    def __getitem__(self, key):
        """ This should allow indexing by physical coordinate """
        raise NotImplementedError(
            "The ability to index Map by physical"
            " coordinate is not yet implemented.")

    def _text_summary(self):
        dt = self.exposure_time
        wave = self.wavelength
        measurement = self.measurement

        dt = 'Unknown' if dt is None else dt
        wave = 'Unknown' if wave is None else wave
        measurement = 'Unknown' if measurement is None else measurement

        return textwrap.dedent("""\
                   SunPy Map
                   ---------
                   Observatory:\t\t {obs}
                   Instrument:\t\t {inst}
                   Detector:\t\t {det}
                   Measurement:\t\t {meas}
                   Wavelength:\t\t {wave}
                   Observation Date:\t {date}
                   Exposure Time:\t\t {dt}
                   Dimension:\t\t {dim}
                   Coordinate System:\t {coord}
                   Scale:\t\t\t {scale}
                   Reference Pixel:\t {refpix}
                   Reference Coord:\t {refcoord}\
                   """).format(obs=self.observatory, inst=self.instrument, det=self.detector,
                               meas=measurement, wave=wave,
                               date=self.date.strftime(TIME_FORMAT),
                               dt=dt,
                               dim=u.Quantity(self.dimensions),
                               scale=u.Quantity(self.scale),
                               coord=self._coordinate_frame_name,
                               refpix=u.Quantity(self.reference_pixel),
                               refcoord=u.Quantity((self._reference_longitude,
                                                    self._reference_latitude)),
                               tmf=TIME_FORMAT)

    def __str__(self):
        return f"{self._text_summary()}\n{self.data.__repr__()}"

    def __repr__(self):
        return f"{object.__repr__(self)}\n{self}"

    def _repr_html_(self, compute_dask=False):
        """
        Produce an HTML summary with plots for use in Jupyter notebooks.
        """
        # Convert the text repr to an HTML table
        partial_html = self._text_summary()[20:].replace('\n', '</td></tr><tr><th>')\
                                                .replace(':\t', '</th><td>')
        text_to_table = textwrap.dedent(f"""\
            <table style='text-align:left'>
                <tr><th>{partial_html}</td></tr>
            </table>""").replace('\n', '')

        # Handle bad values (infinite and NaN) in the data array
        finite_data = self.data[np.isfinite(self.data)]
        count_nan = np.isnan(self.data).sum()
        count_inf = np.isinf(self.data).sum()

        if DASK_INSTALLED and isinstance(finite_data, DaskArray):
            # This will fetch the entire data array into memory and only happens for the quicklook method
            if compute_dask:
                finite_data = finite_data.compute()
            else:
                dask_html = self.data._repr_html_()
                return textwrap.dedent(f"""\
                    <pre>{html.escape(object.__repr__(self))}</pre>
                    <table>
                        <tr>
                            <td>{text_to_table}</td>
                            <td>
                                {dask_html}
                            </td>
                        </tr>
                        <tr>
                        </tr>
                    </table>""")

        # Assemble an informational string with the counts of bad pixels
        bad_pixel_text = ""
        if count_nan + count_inf > 0:
            bad_pixel_text = "Bad pixels are shown in red: "
            text_list = []
            if count_nan > 0:
                text_list.append(f"{count_nan} NaN")
            if count_inf > 0:
                text_list.append(f"{count_inf} infinite")
            bad_pixel_text += ", ".join(text_list)

        # Use a grayscale colormap with histogram equalization (and red for bad values)
        # Make a copy of the colormap to avoid modifying the matplotlib instance when
        # doing set_bad() (copy not needed when min mpl is 3.5, as already a copy)
        cmap = copy.copy(matplotlib.colormaps['gray'])
        cmap.set_bad(color='red')
        norm = ImageNormalize(stretch=HistEqStretch(finite_data))

        # Plot the image in pixel space
        fig = Figure(figsize=(5.2, 4.8))
        # Figure instances in matplotlib<3.1 do not create a canvas by default
        if fig.canvas is None:
            FigureCanvasBase(fig)
        ax = fig.subplots()
        ax.imshow(self.data, origin='lower', interpolation='nearest', cmap=cmap, norm=norm)
        ax.set_xlabel('X pixel')
        ax.set_ylabel('Y pixel')
        ax.set_title('In pixel space')
        pixel_src = _figure_to_base64(fig)
        bounds = ax.get_position().bounds  # save these axes bounds for later use

        # Plot the image using WCS information, with the same axes bounds as above
        fig = Figure(figsize=(5.2, 4.8))
        # Figure instances in matplotlib<3.1 do not create a canvas by default
        if fig.canvas is None:
            FigureCanvasBase(fig)
        # Create the WCSAxes manually because we need to avoid using pyplot
        ax = WCSAxes(fig, bounds, aspect='equal', wcs=self.wcs)
        fig.add_axes(ax)
        self.plot(axes=ax, cmap=cmap, norm=norm)
        ax.set_title('In coordinate space using WCS information')
        wcs_src = _figure_to_base64(fig)

        # Plot the histogram of pixel values
        fig = Figure(figsize=(4.8, 2.4), constrained_layout=True)
        # Figure instances in matplotlib<3.1 do not create a canvas by default
        if fig.canvas is None:
            FigureCanvasBase(fig)
        ax = fig.subplots()
        values, bins, patches = ax.hist(finite_data.ravel(), bins=100)
        norm_centers = norm(0.5 * (bins[:-1] + bins[1:])).data
        for c, p in zip(norm_centers, patches):
            plt.setp(p, "facecolor", cmap(c))
        ax.plot(np.array([bins[:-1], bins[1:]]).T.ravel(),
                np.array([values, values]).T.ravel())
        ax.set_facecolor('white')
        ax.semilogy()
        # Explicitly set the power limits for the X axis formatter to avoid text overlaps
        ax.xaxis.get_major_formatter().set_powerlimits((-3, 4))
        ax.set_xlabel(f"Pixel value{' (' + str(self.unit) + ')' if self.unit else ''} in linear bins")
        ax.set_ylabel('# of pixels')
        ax.set_title('Distribution of pixel values [click for cumulative]')
        hist_src = _figure_to_base64(fig)

        # Plot the CDF of the pixel values using a symmetric-log horizontal scale
        fig = Figure(figsize=(4.8, 2.4), constrained_layout=True)
        # TODO: Figure instances in matplotlib<3.1 do not create a canvas by default
        if fig.canvas is None:
            FigureCanvasBase(fig)
        ax = fig.subplots()
        n_bins = 256
        bins = norm.inverse(np.arange(n_bins + 1) / n_bins)
        values, _, patches = ax.hist(finite_data.ravel(), bins=bins, cumulative=True)
        for i, p in enumerate(patches):
            plt.setp(p, "facecolor", cmap((i + 0.5) / n_bins))
        ax.plot(np.array([bins[:-1], bins[1:]]).T.ravel(),
                np.array([values, values]).T.ravel())
        ax.set_facecolor('white')
        ax.set_xscale('symlog')
        ax.set_yscale('log')
        ax.set_xlabel(f"Pixel value{' (' + str(self.unit) + ')' if self.unit else ''} in equalized bins")
        ax.set_ylabel('Cumulative # of pixels')
        ax.set_title('Cumulative distribution of pixel values')
        cdf_src = _figure_to_base64(fig)

        return textwrap.dedent(f"""\
            <pre>{html.escape(object.__repr__(self))}</pre>
            <table>
                <tr>
                    <td>{text_to_table}</td>
                    <td rowspan=3>
                        <div align=center>
                            Image colormap uses histogram equalization<br>
                            Click on the image to toggle between units
                        </div>
                        <img src='data:image/png;base64,{wcs_src}'
                             src2='data:image/png;base64,{pixel_src}'
                             onClick='var temp = this.src;
                                      this.src = this.getAttribute("src2");
                                      this.setAttribute("src2", temp)'
                        />
                        <div align=center>
                            {bad_pixel_text}
                        </div>
                    </td>
                </tr>
                <tr>
                </tr>
                <tr>
                    <td><img src='data:image/png;base64,{hist_src}'
                             src2='data:image/png;base64,{cdf_src}'
                             onClick='var temp = this.src;
                                      this.src = this.getAttribute("src2");
                                      this.setAttribute("src2", temp)'
                        />
                    </td>
                </tr>
            </table>""")

    def quicklook(self):
        """
        Display a quicklook summary of the Map instance using the default web browser.

        Notes
        -----
        The image colormap uses
        `histogram equalization <https://en.wikipedia.org/wiki/Histogram_equalization>`__.

        Clicking on the image to switch between pixel space and coordinate space requires
        Javascript support to be enabled in the web browser.

        Examples
        --------
        >>> from sunpy.map import Map
        >>> import sunpy.data.sample  # doctest: +REMOTE_DATA
        >>> smap = Map(sunpy.data.sample.AIA_171_IMAGE)  # doctest: +REMOTE_DATA +IGNORE_WARNINGS
        >>> smap.quicklook()  # doctest: +SKIP

        (which will open the following content in the default web browser)

        .. generate:: html
            :html_border:

            from sunpy.map import Map
            import sunpy.data.sample
            smap = Map(sunpy.data.sample.AIA_171_IMAGE)
            print(smap._repr_html_())

        """
        with NamedTemporaryFile('w', delete=False, prefix='sunpy.map.', suffix='.html') as f:
            url = 'file://' + f.name
            f.write(textwrap.dedent(f"""\
                <html>
                    <title>Quicklook summary for {html.escape(object.__repr__(self))}</title>
                    <body>{self._repr_html_(compute_dask=True)}</body>
                </html>"""))
        webbrowser.open_new_tab(url)

    @classmethod
    def _new_instance(cls, data, meta, plot_settings=None, **kwargs):
        """
        Instantiate a new instance of this class using given data.
        This is a shortcut for ``type(self)(data, meta, plot_settings)``.
        """
        new_map = cls(data, meta, **kwargs)
        # plot_settings are set explicitly here as some map sources
        # explicitly set some of the plot_settings in the constructor
        # and we want to preserve the plot_settings of the previous
        # instance.
        if plot_settings is not None:
            new_map.plot_settings.update(plot_settings)
        return new_map

    def _get_lon_lat(self, frame):
        """
        Given a coordinate frame, extract the lon and lat by casting to
        SphericalRepresentation first.
        """
        r = frame.represent_as(UnitSphericalRepresentation)
        return r.lon.to(self.spatial_units[0]), r.lat.to(self.spatial_units[1])

    @property
    def quantity(self):
        """Unitful representation of the map data."""
        return u.Quantity(self.data, self.unit, copy=_NUMPY_COPY_IF_NEEDED)

    def _new_instance_from_op(self, new_data):
        """
        Helper function for creating new map instances after arithmetic
        operations.
        """
        new_meta = copy.deepcopy(self.meta)
        new_meta['bunit'] = new_data.unit.to_string()
        return self._new_instance(new_data.value, new_meta, plot_settings=self.plot_settings)

    def __neg__(self):
        return self._new_instance(-self.data, self.meta, plot_settings=self.plot_settings)

    @check_arithmetic_compatibility
    def __pow__(self, value):
        new_data = self.quantity ** value
        return self._new_instance_from_op(new_data)

    @check_arithmetic_compatibility
    def __add__(self, value):
        new_data = self.quantity + value
        return self._new_instance_from_op(new_data)

    def __radd__(self, value):
        return self.__add__(value)

    def __sub__(self, value):
        return self.__add__(-value)

    def __rsub__(self, value):
        return self.__neg__().__add__(value)

    @check_arithmetic_compatibility
    def __mul__(self, value):
        new_data = self.quantity * value
        return self._new_instance_from_op(new_data)

    def __rmul__(self, value):
        return self.__mul__(value)

    @check_arithmetic_compatibility
    def __truediv__(self, value):
        return self.__mul__(1/value)

    @check_arithmetic_compatibility
    def __rtruediv__(self, value):
        new_data = value / self.quantity
        return self._new_instance_from_op(new_data)

    @property
    def _meta_hash(self):
        return self.meta.item_hash()

    def _set_symmetric_vmin_vmax(self):
        """
        Set symmetric vmin and vmax about zero
        """
        threshold = np.nanmax(abs(self.data))
        self.plot_settings['norm'].vmin = -threshold
        self.plot_settings['norm'].vmax = threshold

    @property
    @cached_property_based_on('_meta_hash')
    def wcs(self):
        """
        The `~astropy.wcs.WCS` property of the map.

        Notes
        -----
        ``dateobs`` is always populated with the "canonical" observation time as
        provided by the `.date` property. This will commonly be the DATE-OBS key if it
        is in the metadata, but see that property for the logic otherwise.

        ``dateavg`` is always populated with the reference date of the coordinate system
        as provided by the `.reference_date` property. This will commonly be the
        DATE-AVG key if it is in the metadata, but see that property for the logic
        otherwise.

        ``datebeg`` is conditonally populated with the start of the observation period
        as provided by the `.date_start` property, which normally returns a value only
        if the DATE-BEG key is in the metadata.

        ``dateend`` is conditonally populated with the end of the observation period as
        provided by the `.date_end` property, which normally returns a value only if the
        DATE-END key is in the metadata.
        """
        w2 = astropy.wcs.WCS(naxis=2)

        # Add one to go from zero-based to one-based indexing
        w2.wcs.crpix = u.Quantity(self.reference_pixel) + 1 * u.pix
        # Make these a quantity array to prevent the numpy setting element of
        # array with sequence error.
        # Explicitly call ``.to()`` to check that scale is in the correct units
        w2.wcs.cdelt = u.Quantity([self.scale[0].to(self.spatial_units[0] / u.pix),
                                   self.scale[1].to(self.spatial_units[1] / u.pix)])
        w2.wcs.crval = u.Quantity([self._reference_longitude, self._reference_latitude])
        w2.wcs.ctype = self.coordinate_system
        w2.wcs.pc = self.rotation_matrix
        w2.wcs.set_pv(self._pv_values)
        # FITS standard doesn't allow both PC_ij *and* CROTA keywords
        w2.wcs.crota = (0, 0)
        w2.wcs.cunit = self.spatial_units
        w2.wcs.aux.rsun_ref = self.rsun_meters.to_value(u.m)

        w2.wcs.dateobs = self.date.utc.isot
        w2.wcs.dateavg = self.reference_date.utc.isot
        if self.date_start is not None:
            w2.wcs.datebeg = self.date_start.utc.isot
        if self.date_end is not None:
            w2.wcs.dateend = self.date_end.utc.isot

        # Set observer coordinate information except when we know it is not appropriate (e.g., HGS)
        sunpy_frame = sunpy.coordinates.wcs_utils._sunpy_frame_class_from_ctypes(w2.wcs.ctype)
        if sunpy_frame is None or hasattr(sunpy_frame, 'observer'):
            # Clear all the aux information that was set earlier. This is to avoid
            # issues with maps that store multiple observer coordinate keywords.
            # Note that we have to create a new WCS as it's not possible to modify
            # wcs.wcs.aux in place.
            header = w2.to_header()
            for kw in ['crln_obs', 'dsun_obs', 'hgln_obs', 'hglt_obs']:
                header.pop(kw, None)
            w2 = astropy.wcs.WCS(header)

            # Get observer coord, and set the aux information
            obs_coord = self.observer_coordinate
            sunpy.coordinates.wcs_utils._set_wcs_aux_obs_coord(w2, obs_coord)

        # Set the shape of the data array
        w2.array_shape = self.data.shape

        # Validate the WCS here.
        w2.wcs.set()
        return w2

    @property
    def coordinate_frame(self):
        """
        An `astropy.coordinates.BaseCoordinateFrame` instance created from the coordinate
        information for this Map, or None if the frame cannot be determined.

        Notes
        -----
        The ``obstime`` for the coordinate frame uses the `.reference_date` property,
        which may be different from the `.date` property.
        """
        try:
            return astropy.wcs.utils.wcs_to_celestial_frame(self.wcs)
        except ValueError as e:
            warn_user(f'Could not determine coordinate frame from map metadata.\n{e}')
            return None

    @property
    def _coordinate_frame_name(self):
        if self.coordinate_frame is None:
            return 'Unknown'
        return self.coordinate_frame.name

    def _as_mpl_axes(self):
        """
        Compatibility hook for Matplotlib and WCSAxes.
        This functionality requires the WCSAxes package to work. The reason
        we include this here is that it allows users to use WCSAxes without
        having to explicitly import WCSAxes
        With this method, one can do::

            import matplotlib.pyplot as plt
            import sunpy.map
            amap = sunpy.map.Map('filename.fits')
            fig = plt.figure()
            ax = plt.subplot(projection=amap)
            ...

        and this will generate a plot with the correct WCS coordinates on the
        axes. See <https://docs.astropy.org/en/stable/visualization/wcsaxes/index.html> for more information.
        """
        # This code is reused from Astropy
        return WCSAxes, {'wcs': self.wcs}

    # Some numpy extraction
    @property
    def dimensions(self):
        """
        The dimensions of the array (x axis first, y axis second).
        """
        return PixelPair(*u.Quantity(np.flipud(self.data.shape), 'pixel'))

    @property
    def dtype(self):
        """
        The `numpy.dtype` of the array of the map.
        """
        return self.data.dtype

    @property
    def ndim(self):
        """
        The value of `numpy.ndarray.ndim` of the data array of the map.
        """
        return self.data.ndim

    def std(self, *args, **kwargs):
        """
        Calculate the standard deviation of the data array, ignoring NaNs.

        This method **does** preserve dask arrays.
        """
        return np.nanstd(self.data, *args, **kwargs)

    def mean(self, *args, **kwargs):
        """
        Calculate the mean of the data array, ignoring NaNs.

        This method **does** preserve dask arrays.
        """
        return np.nanmean(self.data, *args, **kwargs)

    def min(self, *args, **kwargs):
        """
        Calculate the minimum value of the data array, ignoring NaNs.

        This method **does** preserve dask arrays.
        """
        return np.nanmin(self.data, *args, **kwargs)

    def max(self, *args, **kwargs):
        """
        Calculate the maximum value of the data array, ignoring NaNs.

        This method **does** preserve dask arrays.
        """
        return np.nanmax(self.data, *args, **kwargs)

    @staticmethod
    def _parse_fits_unit(unit_str):
        replacements = {'gauss': 'G',
                        'counts / pixel': 'ct/pix',}
        if unit_str.lower() in replacements:
            unit_str = replacements[unit_str.lower()]
        unit = u.Unit(unit_str, parse_strict='silent')
        for base in unit.bases:
            # NOTE: Special case DN here as it is not part of the FITS standard, but
            # is widely used and is also a recognized astropy unit
            if base is u.DN:
                continue
            try:
                if isinstance(base, u.UnrecognizedUnit):
                    raise ValueError

                # Also rejects a unit that is not in the FITS standard but is equivalent to one (e.g., Mx)
                if u.Unit(base.to_string(format='fits')) is not base:  # to_string() can raise ValueError
                    raise ValueError
            except ValueError:
                warn_metadata(f'Could not parse unit string "{unit_str}" as a valid FITS unit.\n'
                              f'See {_META_FIX_URL} for how to fix metadata before loading it '
                               'with sunpy.map.Map.\n'
                               'See https://fits.gsfc.nasa.gov/fits_standard.html for '
                               'the FITS unit standards.')
                return None
        return unit

    @property
    def unit(self):
        """
        Unit of the map data.

        This is taken from the 'BUNIT' FITS keyword. If no 'BUNIT' entry is
        present in the metadata then this returns `None`. If the 'BUNIT' value
        cannot be parsed into a unit a warning is raised, and `None` returned.
        """
        unit_str = self.meta.get('bunit', None)
        if unit_str is None:
            return
        return self._parse_fits_unit(unit_str)

# #### Keyword attribute and other attribute definitions #### #

    def _base_name(self):
        """Abstract the shared bit between name and latex_name"""
        if self.measurement is None:
            format_str = "{nickname} {date}"
        else:
            format_str = "{nickname} {{measurement}} {date}"
        return format_str.format(nickname=self.nickname,
                                 date=parse_time(self.date).strftime(TIME_FORMAT))

    @property
    def name(self):
        """Human-readable description of the Map."""
        return self._base_name().format(measurement=self.measurement)

    @property
    def latex_name(self):
        """LaTeX formatted description of the Map."""
        if isinstance(self.measurement, u.Quantity):
            return self._base_name().format(measurement=self.measurement._repr_latex_())
        else:
            return self.name

    @property
    def nickname(self):
        """An abbreviated human-readable description of the map-type; part of
        the Helioviewer data model."""
        return self._nickname if self._nickname else self.detector

    @nickname.setter
    def nickname(self, n):
        self._nickname = n

    def _get_date(self, key):
        time = self.meta.get(key, None)
        if not time:
            return

        # Get the time scale
        if 'TAI' in time:
            # SDO specifies the 'TAI' scale in their time string, which is parsed
            # by parse_time(). If a different timescale is also present, warn the
            # user that it will be ignored.
            timesys = 'TAI'
            timesys_meta = self.meta.get('timesys', '').upper()
            if timesys_meta not in ('', 'TAI'):
                warn_metadata('Found "TAI" in time string, ignoring TIMESYS keyword '
                              f'which is set to "{timesys_meta}".')
        else:
            timesys = self._timesys

        return parse_time(time, scale=timesys.lower())

    @property
    def _timesys(self):
        """
        Time system.
        """
        # UTC is the FITS standard default
        return self.meta.get('timesys', 'UTC')

    @property
    def date_start(self):
        """
        Time of the beginning of the image acquisition.

        Taken from the DATE-BEG FITS keyword.
        """
        return self._get_date('date-beg')

    @property
    def date_end(self):
        """
        Time of the end of the image acquisition.

        Taken from the DATE-END FITS keyword.
        """
        return self._get_date('date-end')

    @property
    def date_average(self):
        """
        Average time of the image acquisition.

        Taken from the DATE-AVG FITS keyword if present, otherwise halfway
        between `date_start` and `date_end` if both pieces of metadata are
        present.
        """
        avg = self._get_date('date-avg')
        if avg is None:
            start, end = self.date_start, self.date_end
            if start is not None and end is not None:
                avg = start + (end - start) / 2

        return avg

    @property
    def _date_obs(self):
        # Get observation date from date-obs, falling back to date_obs
        time = self._get_date('date-obs')
        if is_time(self.meta.get('date_obs', None)):
            time = time or self._get_date('date_obs')
        return time

    @property
    def reference_date(self):
        """
        The reference date for the coordinate system.

        This date is used to define the ``obstime`` of the coordinate frame and often
        the ``obstime`` of the observer. Be aware that this date can be different from
        the "canonical" observation time (see the `.GenericMap.date` property).

        The reference date is determined using this order of preference:

        1. The ``DATE-AVG`` key in the meta.
        2. The ``DATE-OBS`` key in the meta.
        3. The ``DATE-BEG`` key in the meta.
        4. The ``DATE-END`` key in the meta.
        5. The `.GenericMap.date` property as a fallback (which, if not
           overridden, would be the current time if the above keywords are missing).

        See Also
        --------
        date : The observation time.
        date_start : The start time of the observation.
        date_end : The end time of the observation.
        date_average : The average time of the observation.

        Notes
        -----
        The FITS standard implies that, but does not expressly require, the DATE-AVG keyword
        to be the reference date.
        """
        return (
            self._get_date('date-avg') or
            self._get_date('date-obs') or
            self._get_date('date-beg') or
            self._get_date('date-end') or
            self.date
        )

    def _set_reference_date(self, date):
        """
        Set the reference date using the same priority as `.GenericMap.reference_date`.

        If a source subclass overrides `.GenericMap.reference_date`, it should override
        this private method as well.
        """
        for keyword in ['date-avg', 'date-obs', 'date-beg', 'date-end']:
            if keyword in self.meta:
                self.meta[keyword] = parse_time(date).utc.isot
                return
        self._set_date(date)

    @property
    def date(self):
        """
        The observation time.

        This time is the "canonical" way to refer to an observation, which is commonly
        the start of the observation, but can be a different time. In comparison, the
        `.GenericMap.date_start` property is unambigiously the start of the observation.

        The observation time is determined using this order of preference:

        1. The ``DATE-OBS`` or ``DATE_OBS`` FITS keywords
        2. `.GenericMap.date_start`
        3. `.GenericMap.date_average`
        4. `.GenericMap.date_end`
        5. The current time

        See Also
        --------
        reference_date : The reference date for the the coordinate system
        date_start : The start time of the observation.
        date_end : The end time of the observation.
        date_average : The average time of the observation.
        """
        time = (
            self._date_obs or
            self.date_start or
            self.date_average or
            self.date_end
        )

        if time is None:
            if self._default_time is None:
                warn_metadata("Missing metadata for observation time, "
                              "setting observation time to current time. "
                              "Set the 'DATE-OBS' FITS keyword to prevent this warning.")
                self._default_time = parse_time('now')
            time = self._default_time

        return time

    def _set_date(self, date):
        """
        Set the observation time by setting DATE-OBS.

        If a source subclass overrides `.GenericMap.date`, it should override
        this private method as well.

        Notes
        -----
        This method will additionally always remove DATE_OBS (note the underscore),
        if present.
        """
        if 'date_obs' in self.meta:
            del self.meta['date_obs']
        self.meta['date-obs'] = parse_time(date).utc.isot

    @property
    def detector(self):
        """
        Detector name.

        This is taken from the 'DETECTOR' FITS keyword.
        """
        return self.meta.get('detector', "")

    @property
    def timeunit(self):
        """
        The `~astropy.units.Unit` of the exposure time of this observation.

        Taken from the "TIMEUNIT" FITS keyword, and defaults to seconds (as per)
        the FITS standard).
        """
        return u.Unit(self.meta.get('timeunit', 's'))

    @property
    def exposure_time(self):
        """
        Exposure time of the image.

        This is taken from the 'XPOSURE' keyword or the 'EXPTIME' FITS keyword,
        in that order.
        """
        exptime = self.meta.get('xposure') or self.meta.get('exptime')
        if exptime is not None:
            return exptime * self.timeunit

    @property
    def instrument(self):
        """Instrument name."""
        return self.meta.get('instrume', "").replace("_", " ")

    @property
    def measurement(self):
        """
        The measurement type of the observation.

        The measurement type can be described by a `str` or a
        `~astropy.units.Quantity`. If the latter, it is typically equal to
        `.GenericMap.wavelength`.

        See Also
        --------
        wavelength : The wavelength of the observation.
        """

        return self.wavelength

    @property
    def waveunit(self):
        """
        The `~astropy.units.Unit` of the wavelength of this observation.

        This is taken from the 'WAVEUNIT' FITS keyword. If the keyword is not
        present, defaults to `None`
        """
        if 'waveunit' in self.meta:
            return u.Unit(self.meta['waveunit'])
        else:
            wunit = extract_waveunit(self.meta)
            if wunit is not None:
                return u.Unit(wunit)

    @property
    def wavelength(self):
        """
        Wavelength of the observation.

        This is taken from the 'WAVELNTH' FITS keywords. If the keyword is not
        present, defaults to `None`. If 'WAVEUNIT' keyword isn't present,
        defaults to dimensionless units.
        """
        if 'wavelnth' in self.meta:
            return u.Quantity(self.meta['wavelnth'], self.waveunit)

    @property
    def observatory(self):
        """
        Observatory or Telescope name.

        This is taken from the 'OBSRVTRY' FITS keyword.
        """
        return self.meta.get('obsrvtry',
                             self.meta.get('telescop', "")).replace("_", " ")

    @property
    def processing_level(self):
        """
        Returns the FITS processing level if present.

        This is taken from the 'LVL_NUM' FITS keyword.
        """
        return self.meta.get('lvl_num', None)

    @property
    def bottom_left_coord(self):
        """
        The physical coordinate at the center of the bottom left ([0, 0]) pixel.
        """
        return self.wcs.pixel_to_world(0, 0)

    @property
    def top_right_coord(self):
        """
        The physical coordinate at the center of the the top right ([-1, -1]) pixel.
        """
        top_right = np.array([self.dimensions.x.value, self.dimensions.y.value]) - 1
        return self.wcs.pixel_to_world(*top_right)

    @property
    def center(self):
        """
        Return a coordinate object for the center pixel of the array.

        If the array has an even number of pixels in a given dimension,
        the coordinate returned lies on the edge between the two central pixels.
        """
        center = (np.array([self.dimensions.x.value, self.dimensions.y.value]) - 1) / 2.
        return self.wcs.pixel_to_world(*center)

    @u.quantity_input
    def shift_reference_coord(self, axis1: u.deg, axis2: u.deg):
        """
        Returns a map shifted by a specified amount to, for example, correct
        for a bad map location. These values are applied directly to the
        `~sunpy.map.GenericMap.reference_coordinate`. To check how much the
        reference coordinate has been modified, see
        ``sunpy.map.GenericMap.meta.modified_items['CRVAL1']`` and
        ``sunpy.map.GenericMap.meta.modified_items['CRVAL2']``.

        Parameters
        ----------
        axis1 : `~astropy.units.Quantity`
            The shift to apply to the Longitude (solar-x) coordinate.
        axis2 : `~astropy.units.Quantity`
            The shift to apply to the Latitude (solar-y) coordinate

        Returns
        -------
        out : `~sunpy.map.GenericMap` or subclass
            A new shifted Map.
        """
        new_meta = self.meta.copy()

        # Update crvals
        new_meta['crval1'] = ((self._reference_longitude + axis1).to(self.spatial_units[0])).value
        new_meta['crval2'] = ((self._reference_latitude + axis2).to(self.spatial_units[1])).value

        # Create new map with the modification
        new_map = self._new_instance(self.data, new_meta, self.plot_settings)

        return new_map

    def _rsun_meters(self, dsun=None):
        """
        This property exists to avoid circular logic in constructing the
        observer coordinate, by allowing a custom 'dsun' to be specified,
        instead of one extracted from the `.observer_coordinate` property.
        """
        rsun = self.meta.get('rsun_ref', None)
        if rsun is not None:
            return rsun * u.m
        elif self._rsun_obs_no_default is not None:
            if dsun is None:
                dsun = self.dsun
            return sun._radius_from_angular_radius(self.rsun_obs, dsun)
        else:
            log.info("Missing metadata for solar radius: assuming "
                     "the standard radius of the photosphere.")
            return constants.radius

    @property
    def rsun_meters(self):
        """
        Assumed radius of observed emission from the Sun center.

        This is taken from the RSUN_REF FITS keyword, if present.
        If not, and angular radius metadata is present, it is calculated from
        `~sunpy.map.GenericMap.rsun_obs` and `~sunpy.map.GenericMap.dsun`.
        If neither pieces of metadata are present, defaults to the standard
        photospheric radius.
        """
        return self._rsun_meters()

    @property
    def _rsun_obs_no_default(self):
        """
        Get the angular radius value from FITS keywords without defaulting.
        Exists to avoid circular logic in `rsun_meters()` above.
        """
        return self.meta.get('rsun_obs',
                             self.meta.get('solar_r',
                                           self.meta.get('radius',
                                                         None)))

    @property
    def rsun_obs(self):
        """
        Angular radius of the observation from Sun center.

        This value is taken (in order of preference) from the 'RSUN_OBS',
        'SOLAR_R', or 'RADIUS' FITS keywords. If none of these keys are present,
        the angular radius is calculated from
        `~sunpy.map.GenericMap.rsun_meters` and `~sunpy.map.GenericMap.dsun`.
        """
        rsun_arcseconds = self._rsun_obs_no_default

        if rsun_arcseconds is not None:
            return rsun_arcseconds * u.arcsec
        else:
            return sun._angular_radius(self.rsun_meters, self.dsun)

    @property
    def coordinate_system(self):
        """
        Coordinate system used for x and y axes (ctype1/2).

        If not present, defaults to (HPLN-TAN, HPLT-TAN), and emits a warning.
        """
        ctype1 = self.meta.get('ctype1', None)
        if not ctype1:
            warn_metadata("Missing CTYPE1 from metadata, assuming CTYPE1 is HPLN-TAN")
            ctype1 = 'HPLN-TAN'

        ctype2 = self.meta.get('ctype2', None)
        if not ctype2:
            warn_metadata("Missing CTYPE2 from metadata, assuming CTYPE2 is HPLT-TAN")
            ctype2 = 'HPLT-TAN'

        # Astropy WCS does not understand the SOHO default of "solar-x" and
        # "solar-y" ctypes. This overrides the default assignment and
        # changes it to a ctype that is understood. See Thompson, 2006, A.&A.,
        # 449, 791.
        if ctype1.lower() in ("solar-x", "solar_x"):
            warn_deprecated("CTYPE1 value 'solar-x'/'solar_x' is deprecated, use 'HPLN-TAN' instead.")
            ctype1 = 'HPLN-TAN'

        if ctype2.lower() in ("solar-y", "solar_y"):
            warn_deprecated("CTYPE2 value 'solar-y'/'solar_y' is deprecated, use 'HPLN-TAN' instead.")
            ctype2 = 'HPLT-TAN'

        return SpatialPair(ctype1, ctype2)

    @property
    def _supported_observer_coordinates(self):
        """
        A list of supported coordinate systems.

        This is a list so it can easily maintain a strict order. The list of
        two element tuples, the first item in the tuple is the keys that need
        to be in the header to use this coordinate system and the second is the
        kwargs to SkyCoord.
        """
        return [(('hgln_obs', 'hglt_obs', 'dsun_obs'), {'lon': self.meta.get('hgln_obs'),
                                                        'lat': self.meta.get('hglt_obs'),
                                                        'radius': self.meta.get('dsun_obs'),
                                                        'unit': (u.deg, u.deg, u.m),
                                                        'frame': "heliographic_stonyhurst"}),
                (('crln_obs', 'crlt_obs', 'dsun_obs'), {'lon': self.meta.get('crln_obs'),
                                                        'lat': self.meta.get('crlt_obs'),
                                                        'radius': self.meta.get('dsun_obs'),
                                                        'unit': (u.deg, u.deg, u.m),
                                                        'frame': "heliographic_carrington"}), ]

    @property
    def _default_observer_coordinate(self):
        """
        The default observer coordinate to use when there is insufficient information
        in the metadata. This should be overridden by map sources as appropriate.
        """

    def _remove_existing_observer_location(self):
        """
        Remove all keys that this map might use for observer location.
        """
        all_keys = expand_list([e[0] for e in self._supported_observer_coordinates])
        for key in all_keys:
            self.meta.pop(key)

    @property
    @cached_property_based_on('_meta_hash')
    def observer_coordinate(self):
        """
        The Heliographic Stonyhurst Coordinate of the observer.

        Notes
        -----
        The ``obstime`` for this coordinate uses the `.reference_date` property, which
        may be different from the `.date` property.
        """
        warning_message = []
        for keys, kwargs in self._supported_observer_coordinates:
            missing_keys = set(keys) - self.meta.keys()
            if not missing_keys:
                sc = SkyCoord(obstime=self.reference_date, **kwargs)
                # If the observer location is supplied in Carrington coordinates,
                # the coordinate's `observer` attribute should be set to "self"
                if isinstance(sc.frame, HeliographicCarrington):
                    sc.frame._observer = "self"

                sc = sc.heliographic_stonyhurst
                # We set rsun after constructing the coordinate, as we need
                # the observer-Sun distance (sc.radius) to calculate this, which
                # may not be provided directly in metadata (if e.g. the
                # observer coordinate is specified in a cartesian
                # representation)
                return SkyCoord(sc.replicate(rsun=self._rsun_meters(sc.radius)))
            elif missing_keys != keys:
                frame = kwargs['frame'] if isinstance(kwargs['frame'], str) else kwargs['frame'].name
                warning_message.append(f"For frame '{frame}' the following metadata is missing: "
                                       f"{','.join(missing_keys)}")

        default = self._default_observer_coordinate
        if default is not None:
            # If a map source specifies a default observer, we log a message at the debug level
            warning_message = (["Missing metadata for observer: assuming custom default observer."]
                               + warning_message)
            log.debug("\n".join(warning_message))
            return default
        else:
            # If a map source does not specify a default observer, we assume Earth center and warn
            warning_message = (["Missing metadata for observer: assuming Earth-based observer."]
                               + warning_message + [""])
            warn_metadata("\n".join(warning_message), stacklevel=3)
            return get_earth(self.reference_date)

    @property
    def heliographic_latitude(self):
        """Observer heliographic latitude."""
        return self.observer_coordinate.lat

    @property
    def heliographic_longitude(self):
        """Observer heliographic longitude."""
        return self.observer_coordinate.lon

    @property
    def carrington_latitude(self):
        """Observer Carrington latitude."""
        hgc_frame = HeliographicCarrington(observer=self.observer_coordinate, obstime=self.reference_date,
                                           rsun=self.rsun_meters)
        return self.observer_coordinate.transform_to(hgc_frame).lat

    @property
    def carrington_longitude(self):
        """Observer Carrington longitude."""
        hgc_frame = HeliographicCarrington(observer=self.observer_coordinate, obstime=self.reference_date,
                                           rsun=self.rsun_meters)
        return self.observer_coordinate.transform_to(hgc_frame).lon

    @property
    def dsun(self):
        """Observer distance from the center of the Sun."""
        return self.observer_coordinate.radius.to('m')

    @property
    def _reference_longitude(self):
        """
        FITS-WCS compatible longitude. Used in self.wcs and
        self.reference_coordinate.
        """
        return self.meta.get('crval1', 0.) * self.spatial_units[0]

    @property
    def _reference_latitude(self):
        return self.meta.get('crval2', 0.) * self.spatial_units[1]

    @property
    def reference_coordinate(self):
        """Reference point WCS axes in data units (i.e. crval1, crval2). This value
        includes a shift if one is set."""
        return SkyCoord(self._reference_longitude,
                        self._reference_latitude,
                        frame=self.coordinate_frame)

    @property
    def reference_pixel(self):
        """
        Pixel of reference coordinate.

        The pixel returned uses zero-based indexing, so will be 1 pixel less
        than the FITS CRPIX values.
        """
        naxis1 = self.meta.get('naxis1', self.data.shape[1])
        naxis2 = self.meta.get('naxis2', self.data.shape[0])
        return PixelPair((self.meta.get('crpix1', (naxis1 + 1) / 2.) - 1) * u.pixel,
                         (self.meta.get('crpix2', (naxis2 + 1) / 2.) - 1) * u.pixel)

    @property
    def scale(self):
        """
        Image scale along the x and y axes in units/pixel
        (i.e. cdelt1, cdelt2).

        If the CDij matrix is defined but no CDELTi values are explicitly defined,
        effective CDELTi values are constructed from the CDij matrix. The effective
        CDELTi values are chosen so that each row of the PCij matrix has unity norm.
        This choice is optimal if the PCij matrix is a pure rotation matrix, but may not
        be as optimal if the PCij matrix includes any skew.
        """
        if 'cd1_1' in self.meta and 'cdelt1' not in self.meta and 'cdelt2' not in self.meta:
            cdelt1 = np.sqrt(self.meta['cd1_1']**2 + self.meta['cd1_2']**2)
            cdelt2 = np.sqrt(self.meta['cd2_1']**2 + self.meta['cd2_2']**2)
        else:
            cdelt1 = self.meta.get('cdelt1', 1.)
            cdelt2 = self.meta.get('cdelt2', 1.)

        return SpatialPair(cdelt1 * self.spatial_units[0] / u.pixel,
                           cdelt2 * self.spatial_units[1] / u.pixel)

    @property
    def spatial_units(self):
        """
        Image coordinate units along the x and y axes (i.e. cunit1, cunit2).
        """
        units = self.meta.get('cunit1', None), self.meta.get('cunit2', None)
        units = [None if unit is None else u.Unit(unit.lower()) for unit in units]
        return SpatialPair(units[0], units[1])

    @property
    def rotation_matrix(self):
        r"""
        Matrix describing the transformation needed to align the reference
        pixel with the coordinate axes.

        The order or precedence of FITS keywords which this is taken from is:
        - PC\*_\*
        - CD\*_\*
        - CROTA\*

        Notes
        -----
        In many cases this is a simple rotation matrix, hence the property name.
        It general it does not have to be a pure rotation matrix, and can encode
        other transformations e.g., skews for non-orthogonal coordinate systems.
        """
        if any(key in self.meta for key in ['PC1_1', 'PC1_2', 'PC2_1', 'PC2_2']):
            return np.array(
                [
                    [self.meta.get('PC1_1', 1), self.meta.get('PC1_2', 0)],
                    [self.meta.get('PC2_1', 0), self.meta.get('PC2_2', 1)]
                ]
            )
        elif any(key in self.meta for key in ['CD1_1', 'CD1_2', 'CD2_1', 'CD2_2']):
            cd = np.array(
                [
                    [self.meta.get('CD1_1', 0), self.meta.get('CD1_2', 0)],
                    [self.meta.get('CD2_1', 0), self.meta.get('CD2_2', 0)]
                ]
            )

            cdelt = u.Quantity(self.scale).value

            # Divide each row by each CDELT
            return cd / np.expand_dims(cdelt, axis=1)
        else:
            return self._rotation_matrix_from_crota()

    @staticmethod
    def _pc_matrix(lam, angle):
        """
        Returns PC matrix from the scale ration (lam) and rotation
        angle in radians (angle).
        """
        return np.array([[np.cos(angle), -1 * lam * np.sin(angle)],
                         [1/lam * np.sin(angle), np.cos(angle)]])

    def _rotation_matrix_from_crota(self, crota_key='CROTA2'):
        """
        This method converts the deprecated CROTA FITS kwargs to the new
        PC rotation matrix.

        This method can be overridden if an instruments header does not use this
        conversion.

        Parameters
        ----------
        crota_key : str, optional
            The key to use for CROTA2. Defaults to 'CROTA2'.

        Notes
        -----
        If the specified key isn't present in the metadata, a default rotation
        of 0deg is returned.
        """
        lam = self.scale[1] / self.scale[0]
        p = np.deg2rad(self.meta.get(crota_key, 0))
        return self._pc_matrix(lam, p)

    @property
    def _pv_values(self):
        """
        Return any PV values in the metadata.
        """
        pattern = re.compile(r'pv[1-9]\d?_(?:0|[1-9]\d?)$', re.IGNORECASE)
        pv_keys = [k for k in self.meta.keys() if pattern.match(k)]

        pv_values = []
        for k in pv_keys:
            i, m = int(k[2]), int(k[4:])
            pv_values.append((i, m, self.meta[k]))
        return pv_values

    @property
    def fits_header(self):
        """
        A `~astropy.io.fits.Header` representation of the ``meta`` attribute.
        """
        return header_to_fits(self.meta)

# #### Miscellaneous #### #
    def _get_cmap_name(self):
        """Build the default color map name."""
        cmap_string = (self.observatory + self.detector +
                       str(int(self.wavelength.to('angstrom').value)))
        return cmap_string.lower()

    def _validate_meta(self):
        """
        Validates some meta-information associated with a Map.

        This method includes very basic validation checks which apply to
        all of the kinds of files that sunpy can read. Datasource-specific
        validation should be handled in the relevant file in the
        sunpy.map.sources package.
        """
        msg = ('Image coordinate units for axis {} not present in metadata.')
        err_message = []
        for i in [0, 1]:
            if self.spatial_units[i] is None:
                err_message.append(msg.format(i+1, i+1))

        if err_message:
            err_message.append(
                f'See {_META_FIX_URL} for instructions on how to add missing metadata.')
            raise MapMetaValidationError('\n'.join(err_message))

        for meta_property in ('waveunit', ):
            if (self.meta.get(meta_property) and
                u.Unit(self.meta.get(meta_property),
                       parse_strict='silent').physical_type == 'unknown'):
                warn_metadata(f"Unknown value for {meta_property.upper()}.")

        if (self.coordinate_system[0].startswith(('SOLX', 'SOLY')) or
                self.coordinate_system[1].startswith(('SOLX', 'SOLY'))):
            warn_user("sunpy Map does not support three dimensional data "
                      "and therefore cannot represent heliocentric coordinates. Proceed at your own risk.")

        if not all(su.is_equivalent(u.arcsec) for su in self.spatial_units):
            units = [su.to_string() for su in self.spatial_units]
            raise MapMetaValidationError(
                'Map only supports spherical coordinate systems with angular units '
                f'(ie. equivalent to arcsec), but this map has units {units}')

# #### Data conversion routines #### #
    def world_to_pixel(self, coordinate):
        """
        Convert a world (data) coordinate to a pixel coordinate.

        Parameters
        ----------
        coordinate : `~astropy.coordinates.SkyCoord` or `~astropy.coordinates.BaseCoordinateFrame`
            The coordinate object to convert to pixel coordinates.

        Returns
        -------
        x : `~astropy.units.Quantity`
            Pixel coordinate on the CTYPE1 axis.
        y : `~astropy.units.Quantity`
            Pixel coordinate on the CTYPE2 axis.
        """
        x, y = self.wcs.world_to_pixel(coordinate)
        return PixelPair(x * u.pixel, y * u.pixel)

    @u.quantity_input
    def pixel_to_world(self, x: u.pixel, y: u.pixel):
        """
        Convert a pixel coordinate to a data (world) coordinate.

        Parameters
        ----------
        x : `~astropy.units.Quantity`
            Pixel coordinate of the CTYPE1 axis. (Normally solar-x).
        y : `~astropy.units.Quantity`
            Pixel coordinate of the CTYPE2 axis. (Normally solar-y).

        Returns
        -------
        coord : `astropy.coordinates.SkyCoord`
            A coordinate object representing the output coordinate.
        """
        return self.wcs.pixel_to_world(x, y)

# #### I/O routines #### #

    def save(self, filepath, filetype='auto', **kwargs):
        """
        Save a map to a file.

        Parameters
        ----------
        filepath : `str`
            Location to save the file to.
            If ``filepath`` ends with ".asdf" and ``filetype="auto"``, an ASDF file will be created.
        filetype : `str`, optional
            The file format to save the map in. Defaults to ``"auto"`` which infers
            the format from the file extension. Supported formats include FITS, JP2, and ASDF.
        hdu_type : `~astropy.io.fits.hdu.base.ExtensionHDU` instance or class, optional
            For FITS files, this specifies the type of HDU to write. By default, the map is saved
            in the primary HDU. If an HDU type or instance is provided, the map data and header will
            be written to that HDU. For example, `astropy.io.fits.CompImageHDU` can be used to compress the map.
        kwargs :
            Any additional keyword arguments are passed to `~sunpy.io._file_tools.write_file`
            or `asdf.AsdfFile.write_to`.

        Notes
        -----
        Saving with the jp2 extension will write a modified version
        of the given data casted to uint8 values in order to support
        the JPEG2000 format.

        Saving with the ``.asdf`` extension will save the map as an ASDF file, storing the map's
        attributes under the key ``'sunpymap'`` in the ASDF tree.

        Examples
        --------
        >>> from astropy.io.fits import CompImageHDU
        >>> from sunpy.map import Map
        >>> import sunpy.data.sample  # doctest: +REMOTE_DATA
        >>> aia_map = Map(sunpy.data.sample.AIA_171_IMAGE)  # doctest: +REMOTE_DATA +IGNORE_WARNINGS
        >>> aia_map.save("aia171.fits", hdu_type=CompImageHDU)  # doctest: +REMOTE_DATA +IGNORE_WARNINGS
        >>> aia_map.save("aia171.asdf")  # doctest: +REMOTE_DATA
        """
        if filetype.lower() == "asdf" or (filetype.lower() == "auto" and str(filepath).lower().endswith(".asdf")):
            import asdf
            asdf.AsdfFile({'sunpymap': self}).write_to(str(filepath), **kwargs)
        else:
            write_file(filepath, self.data, self.meta, filetype=filetype, **kwargs)




# #### Image processing routines #### #

    @u.quantity_input
    def resample(self, dimensions: u.pixel, method='linear'):
        """
        Resample to new dimension sizes.

        Uses the same parameters and creates the same coordinate lookup points
        as IDL''s congrid routine, which apparently originally came from a
        VAX/VMS routine of the same name.

        This method **does not** preserve dask arrays.

        Parameters
        ----------
        dimensions : `~astropy.units.Quantity`
            Output pixel dimensions. The first argument corresponds to the 'x'
            axis and the second argument corresponds to the 'y' axis.
        method : str
            Method to use for resampling interpolation.
                * ``'nearest'`` and ``'linear'`` - Use n x 1-D interpolations using
                  `scipy.interpolate.interp1d`.
                * ``'spline'`` - Uses piecewise polynomials (splines) for mapping the input
                  array to new coordinates by interpolation using
                  `scipy.ndimage.map_coordinates`.

        Returns
        -------
        out : `~sunpy.map.GenericMap` or subclass
            Resampled map

        References
        ----------
        `Rebinning <https://scipy-cookbook.readthedocs.io/items/Rebinning.html>`__
        """

        # Note: because the underlying ndarray is transposed in sense when
        #   compared to the Map, the ndarray is transposed, resampled, then
        #   transposed back
        # Note: "center" defaults to True in this function because data
        #   coordinates in a Map are at pixel centers

        # Make a copy of the original data and perform resample
        new_data = sunpy_image_resample(self.data.copy().T, dimensions,
                                        method, center=True)
        new_data = new_data.T

        scale_factor_x = float(self.dimensions[0] / dimensions[0])
        scale_factor_y = float(self.dimensions[1] / dimensions[1])

        # Update image scale and number of pixels
        new_meta = self.meta.copy()

        # Update metadata
        for key in {'cdelt1', 'cd1_1', 'cd2_1'} & self.meta.keys():
            new_meta[key] *= scale_factor_x
        for key in {'cdelt2', 'cd1_2', 'cd2_2'} & self.meta.keys():
            new_meta[key] *= scale_factor_y
        if 'pc1_1' in self.meta:
            new_meta['pc1_2'] *= scale_factor_y / scale_factor_x
            new_meta['pc2_1'] *= scale_factor_x / scale_factor_y

        new_meta['crpix1'] = (self.reference_pixel.x.to_value(u.pix) + 0.5) / scale_factor_x + 0.5
        new_meta['crpix2'] = (self.reference_pixel.y.to_value(u.pix) + 0.5) / scale_factor_y + 0.5
        new_meta['naxis1'] = new_data.shape[1]
        new_meta['naxis2'] = new_data.shape[0]

        # Create new map instance
        new_map = self._new_instance(new_data, new_meta, self.plot_settings)
        return new_map

    @add_common_docstring(rotation_function_names=_rotation_function_names)
    @u.quantity_input
    def rotate(self, angle: u.deg = None, rmatrix=None, order=3, scale=1.0,
               recenter=False, missing=np.nan, *, method='scipy', clip=True):
        """
        Returns a new rotated and rescaled map.

        Specify either a rotation angle or a rotation matrix, but not both. If
        neither an angle or a rotation matrix are specified, the map will be
        rotated by the rotation information in the metadata, which should derotate
        the map so that the pixel axes are aligned with world-coordinate axes.

        This method **does not** preserve dask arrays.

        Parameters
        ----------
        angle : `~astropy.units.Quantity`
            The angle (degrees) to rotate counterclockwise.
        rmatrix : array-like
            2x2 linear transformation rotation matrix.
        order : int
            Interpolation order to be used. The precise meaning depends on the
            rotation method specified by ``method``.
            Default: 3
        scale : float
            A scale factor for the image, default is no scaling
        recenter : bool
            If `True`, position the reference coordinate at the center of the new map
            Default: `False`
        missing : float
            The value to use for pixels in the output map that are beyond the extent
            of the input map.
            Default: `numpy.nan`
        method : {{{rotation_function_names}}}, optional
            Rotation function to use. Defaults to ``'scipy'``.
        clip : `bool`, optional
            If `True`, clips the pixel values of the output image to the range of the
            input image (including the value of ``missing``, if used).
            Defaults to `True`.

        Returns
        -------
        out : `~sunpy.map.GenericMap` or subclass
            A new Map instance containing the rotated and rescaled data of the
            original map.

        See Also
        --------
        sunpy.image.transform.affine_transform :
            The routine this method calls for the rotation.

        Notes
        -----
        The rotation information in the metadata of the new map is modified
        appropriately from that of the original map to account for the applied rotation.
        It will solely be in the form of a PCi_j matrix, even if the original map used
        the CROTA2 keyword or a CDi_j matrix.

        If the map does not already contain pixels with `numpy.nan` values, setting
        ``missing`` to an appropriate number for the data (e.g., zero) will reduce the
        computation time.

        For each NaN pixel in the input image, one or more pixels in the output image
        will be set to NaN, with the size of the pixel region affected depending on the
        interpolation order. All currently implemented rotation methods require a
        convolution step to handle image NaNs. This convolution normally uses
        :func:`scipy.signal.convolve2d`, but if `OpenCV <https://opencv.org>`__ is
        installed, the faster |cv2_filter2D|_ is used instead.

        See :func:`sunpy.image.transform.affine_transform` for details on each of the
        rotation functions.
        """
        if angle is not None and rmatrix is not None:
            raise ValueError("You cannot specify both an angle and a rotation matrix.")
        elif angle is None and rmatrix is None:
            # Be aware that self.rotation_matrix may not actually be a pure rotation matrix
            rmatrix = self.rotation_matrix

        if order not in range(6):
            raise ValueError("Order must be between 0 and 5.")

        method = _get_transform_method(method)

        # The FITS-WCS transform is by definition defined around the
        # reference coordinate in the header.
        lon, lat = self._get_lon_lat(self.reference_coordinate.frame)
        rotation_center = u.Quantity([lon, lat])

        # Copy meta data
        new_meta = self.meta.copy()
        if angle is not None:
            # Calculate the parameters for the affine_transform
            c = np.cos(np.deg2rad(angle))
            s = np.sin(np.deg2rad(angle))
            rmatrix = np.array([[c, -s],
                                [s, c]])

        # The data will be rotated by the inverse of the rotation matrix. Because rmatrix may not
        # actually be a pure rotation matrix, we calculate the inverse in a general manner.
        inv_rmatrix = np.linalg.inv(rmatrix)

        # Calculate the shape in pixels to contain all of the image data
        corners = itertools.product([-0.5, self.data.shape[1]-0.5],
                                    [-0.5, self.data.shape[0]-0.5])
        rot_corners = np.vstack([rmatrix @ c for c in corners]) * scale
        extent = np.max(rot_corners, axis=0) - np.min(rot_corners, axis=0)

        # Calculate the needed padding or unpadding
        diff = np.asarray(np.ceil((extent - np.flipud(self.data.shape)) / 2), dtype=int)
        pad_x = np.max((diff[0], 0))
        pad_y = np.max((diff[1], 0))
        unpad_x = -np.min((diff[0], 0))
        unpad_y = -np.min((diff[1], 0))

        # Raise an informative error message if trying to pad an integer array with NaNs
        if (pad_x > 0 or pad_y > 0) and issubclass(self.data.dtype.type, numbers.Integral) and (missing % 1 != 0):
            raise ValueError("The underlying data is integers, but the fill value for missing "
                             "pixels cannot be cast to an integer, which is the case for the "
                             "default fill value of NaN. Set the `missing` keyword to an "
                             "appropriate integer value for the data set.")

        new_data = np.pad(self.data,
                          ((pad_y, pad_y), (pad_x, pad_x)),
                          mode='constant',
                          constant_values=(missing, missing))

        # All of the following pixel calculations use a pixel origin of 0
        pixel_array_center = (np.flipud(new_data.shape) - 1) / 2.0
        pixel_rotation_center = u.Quantity(self.reference_pixel).value + [pad_x, pad_y]

        if recenter:
            pixel_center = pixel_rotation_center
        else:
            pixel_center = pixel_array_center

        # Apply the rotation to the image data
        new_data = affine_transform(new_data,
                                    np.asarray(inv_rmatrix),
                                    order=order, scale=scale,
                                    image_center=pixel_center,
                                    recenter=recenter, missing=missing,
                                    method=method, clip=clip)

        if recenter:
            new_reference_pixel = pixel_array_center
        else:
            # Calculate new pixel coordinates for the rotation center
            new_reference_pixel = pixel_center + np.dot(rmatrix * scale,
                                                        pixel_rotation_center - pixel_center)
            new_reference_pixel = np.array(new_reference_pixel).ravel()

        # Define the new reference_pixel
        new_meta['crval1'] = rotation_center[0].value
        new_meta['crval2'] = rotation_center[1].value
        new_meta['crpix1'] = new_reference_pixel[0] + 1  # FITS pixel origin is 1
        new_meta['crpix2'] = new_reference_pixel[1] + 1  # FITS pixel origin is 1
        new_meta['NAXIS1'] = new_data.shape[1]
        new_meta['NAXIS2'] = new_data.shape[0]

        # Unpad the array if necessary
        if unpad_x > 0:
            new_data = new_data[:, unpad_x:-unpad_x]
            new_meta['crpix1'] -= unpad_x
        if unpad_y > 0:
            new_data = new_data[unpad_y:-unpad_y, :]
            new_meta['crpix2'] -= unpad_y

        # Calculate the new rotation matrix to store in the header by
        # "subtracting" the rotation matrix used in the rotate from the old one
        # That being calculate the dot product of the old header data with the
        # inverse of the rotation matrix.
        pc_C = np.dot(self.rotation_matrix, inv_rmatrix)
        new_meta['PC1_1'] = pc_C[0, 0]
        new_meta['PC1_2'] = pc_C[0, 1]
        new_meta['PC2_1'] = pc_C[1, 0]
        new_meta['PC2_2'] = pc_C[1, 1]

        # Update pixel size if image has been scaled.
        if scale != 1.0:
            new_meta['cdelt1'] = (self.scale[0] / scale).value
            new_meta['cdelt2'] = (self.scale[1] / scale).value

        # Remove old CROTA kwargs because we have saved a new PCi_j matrix.
        new_meta.pop('CROTA1', None)
        new_meta.pop('CROTA2', None)
        # Remove CDi_j header
        new_meta.pop('CD1_1', None)
        new_meta.pop('CD1_2', None)
        new_meta.pop('CD2_1', None)
        new_meta.pop('CD2_2', None)

        # Create new map with the modification
        new_map = self._new_instance(new_data, new_meta, self.plot_settings)

        return new_map

    @u.quantity_input
    def submap(self, bottom_left, *, top_right=None, width: (u.deg, u.pix) = None, height: (u.deg, u.pix) = None):
        """
        Returns a submap defined by a rectangle.

        Any pixels which have at least part of their area inside the rectangle
        are returned. If the rectangle is defined in world coordinates, the
        smallest array which contains all four corners of the rectangle as
        defined in world coordinates is returned.

        This method **does** preserve dask arrays.

        Parameters
        ----------
        bottom_left : `astropy.units.Quantity` or `~astropy.coordinates.SkyCoord`
            The bottom-left coordinate of the rectangle. If a `~astropy.coordinates.SkyCoord` it can
            have shape ``(2,)`` and simultaneously define ``top_right``. If specifying
            pixel coordinates it must be given as an `~astropy.units.Quantity`
            object with units of pixels.
        top_right : `astropy.units.Quantity` or `~astropy.coordinates.SkyCoord`, optional
            The top-right coordinate of the rectangle. If ``top_right`` is
            specified ``width`` and ``height`` must be omitted.
        width : `astropy.units.Quantity`, optional
            The width of the rectangle. Required if ``top_right`` is omitted.
        height : `astropy.units.Quantity`
            The height of the rectangle. Required if ``top_right`` is omitted.

        Returns
        -------
        out : `~sunpy.map.GenericMap` or subclass
            A new map instance is returned representing to specified
            sub-region.

        Notes
        -----
        When specifying pixel coordinates, they are specified in Cartesian
        order not in numpy order. So, for example, the ``bottom_left=``
        argument should be ``[left, bottom]``.

        Examples
        --------
        >>> import astropy.units as u
        >>> from astropy.coordinates import SkyCoord
        >>> import sunpy.map
        >>> import sunpy.data.sample  # doctest: +REMOTE_DATA
        >>> aia = sunpy.map.Map(sunpy.data.sample.AIA_171_IMAGE)  # doctest: +REMOTE_DATA +IGNORE_WARNINGS
        >>> bl = SkyCoord(-300*u.arcsec, -300*u.arcsec, frame=aia.coordinate_frame)  # doctest: +REMOTE_DATA
        >>> tr = SkyCoord(500*u.arcsec, 500*u.arcsec, frame=aia.coordinate_frame)  # doctest: +REMOTE_DATA
        >>> aia.submap(bl, top_right=tr)   # doctest: +REMOTE_DATA
        <sunpy.map.sources.sdo.AIAMap object at ...>
        SunPy Map
        ---------
        Observatory:         SDO
        Instrument:          AIA 3
        Detector:            AIA
        Measurement:         171.0 Angstrom
        Wavelength:          171.0 Angstrom
        Observation Date:    2011-06-07 06:33:02
        Exposure Time:       0.234256 s
        Dimension:           [335. 335.] pix
        Coordinate System:   helioprojective
        Scale:               [2.402792 2.402792] arcsec / pix
        Reference Pixel:     [126.5 125.5] pix
        Reference Coord:     [3.22309951 1.38578135] arcsec
        ...

        >>> aia.submap([0,0]*u.pixel, top_right=[5,5]*u.pixel)   # doctest: +REMOTE_DATA
        <sunpy.map.sources.sdo.AIAMap object at ...>
        SunPy Map
        ---------
        Observatory:         SDO
        Instrument:          AIA 3
        Detector:            AIA
        Measurement:         171.0 Angstrom
        Wavelength:          171.0 Angstrom
        Observation Date:    2011-06-07 06:33:02
        Exposure Time:       0.234256 s
        Dimension:           [6. 6.] pix
        Coordinate System:   helioprojective
        Scale:               [2.402792 2.402792] arcsec / pix
        Reference Pixel:     [511.5 511.5] pix
        Reference Coord:     [3.22309951 1.38578135] arcsec
        ...

        >>> width = 10 * u.arcsec
        >>> height = 10 * u.arcsec
        >>> aia.submap(bl, width=width, height=height)   # doctest: +REMOTE_DATA
        <sunpy.map.sources.sdo.AIAMap object at ...>
        SunPy Map
        ---------
        Observatory:         SDO
        Instrument:          AIA 3
        Detector:            AIA
        Measurement:         171.0 Angstrom
        Wavelength:          171.0 Angstrom
        Observation Date:    2011-06-07 06:33:02
        Exposure Time:       0.234256 s
        Dimension:           [5. 5.] pix
        Coordinate System:   helioprojective
        Scale:               [2.402792 2.402792] arcsec / pix
        Reference Pixel:     [125.5 125.5] pix
        Reference Coord:     [3.22309951 1.38578135] arcsec
        ...

        >>> bottom_left_vector = SkyCoord([0, 10]  * u.deg, [0, 10] * u.deg, frame='heliographic_stonyhurst')
        >>> aia.submap(bottom_left_vector)   # doctest: +REMOTE_DATA
        <sunpy.map.sources.sdo.AIAMap object at ...>
        SunPy Map
        ---------
        Observatory:         SDO
        Instrument:          AIA 3
        Detector:            AIA
        Measurement:         171.0 Angstrom
        Wavelength:          171.0 Angstrom
        Observation Date:    2011-06-07 06:33:02
        Exposure Time:       0.234256 s
        Dimension:           [70. 69.] pix
        Coordinate System:   helioprojective
        Scale:               [2.402792 2.402792] arcsec / pix
        Reference Pixel:     [1.5 0.5] pix
        Reference Coord:     [3.22309951 1.38578135] arcsec
        ...
        """
        # Check that we have been given a valid combination of inputs
        # [False, False, False] is valid if bottom_left contains the two corner coords
        if ([arg is not None for arg in (top_right, width, height)]
                not in [[True, False, False], [False, False, False], [False, True, True]]):
            raise ValueError("Either top_right alone or both width and height must be specified.")
        # parse input arguments
        pixel_corners = u.Quantity(self._parse_submap_input(
            bottom_left, top_right, width, height)).T

        msg = (
            "The provided input coordinates to ``submap`` when transformed to the target "
            "coordinate frame contain NaN values and cannot be used to crop the map. "
            "The most common reason for NaN values is transforming off-disk 2D "
            "coordinates without specifying an assumption (e.g., via the"
            "`sunpy.coordinates.SphericalScreen()` context manager) that allows "
            "such coordinates to be interpreted as 3D coordinates."
        )
        if np.any(np.isnan(pixel_corners)):
            raise ValueError(msg)

        # The pixel corners result is in Cartesian order, so the first index is
        # columns and the second is rows.
        bottom = np.min(pixel_corners[1]).to_value(u.pix)
        top = np.max(pixel_corners[1]).to_value(u.pix)
        left = np.min(pixel_corners[0]).to_value(u.pix)
        right = np.max(pixel_corners[0]).to_value(u.pix)

        # Round the lower left pixel to the nearest integer
        # We want 0.5 to be rounded up to 1, so use floor(x + 0.5)
        bottom = np.floor(bottom + 0.5)
        left = np.floor(left + 0.5)

        # Round the top right pixel to the nearest integer, then add 1 for array indexing
        # We want e.g. 2.5 to be rounded down to 2, so use ceil(x - 0.5)
        top = np.ceil(top - 0.5) + 1
        right = np.ceil(right - 0.5) + 1

        # Clip pixel values to max of array, prevents negative
        # indexing
        bottom = int(np.clip(bottom, 0, self.data.shape[0]))
        top = int(np.clip(top, 0, self.data.shape[0]))
        left = int(np.clip(left, 0, self.data.shape[1]))
        right = int(np.clip(right, 0, self.data.shape[1]))

        arr_slice = np.s_[bottom:top, left:right]
        # Get ndarray representation of submap
        new_data = self.data[arr_slice].copy()

        # Make a copy of the header with updated centering information
        new_meta = self.meta.copy()
        # Add one to go from zero-based to one-based indexing
        new_meta['crpix1'] = self.reference_pixel.x.to_value(u.pix) + 1 - left
        new_meta['crpix2'] = self.reference_pixel.y.to_value(u.pix) + 1 - bottom
        new_meta['naxis1'] = new_data.shape[1]
        new_meta['naxis2'] = new_data.shape[0]

        # Create new map instance
        if self.mask is not None:
            new_mask = self.mask[arr_slice].copy()
            # Create new map with the modification
            new_map = self._new_instance(new_data, new_meta, self.plot_settings, mask=new_mask)
            return new_map
        # Create new map with the modification
        new_map = self._new_instance(new_data, new_meta, self.plot_settings)
        return new_map

    @seconddispatch
    def _parse_submap_input(self, bottom_left, top_right, width, height):
        """
        Should take any valid input to submap() and return bottom_left and
        top_right in pixel coordinates.
        """

    @_parse_submap_input.register(u.Quantity)
    def _parse_submap_quantity_input(self, bottom_left, top_right, width, height):
        if top_right is None and width is None:
            raise ValueError('Either top_right alone or both width and height must be specified '
                             'when bottom_left is a Quantity')
        if bottom_left.shape != (2, ):
            raise ValueError('bottom_left must have shape (2, ) when specified as a Quantity')
        if top_right is not None:
            if top_right.shape != (2, ):
                raise ValueError('top_right must have shape (2, ) when specified as a Quantity')
            if not top_right.unit.is_equivalent(u.pix):
                raise TypeError("When bottom_left is a Quantity, top_right "
                                "must be a Quantity in units of pixels.")
            # Have bottom_left and top_right in pixels already, so no need to do
            # anything else
        else:
            if not (width.unit.is_equivalent(u.pix) and
                    height.unit.is_equivalent(u.pix)):
                raise TypeError("When bottom_left is a Quantity, width and height "
                                "must be a Quantity in units of pixels.")
            # Add width and height to get top_right
            top_right = u.Quantity([bottom_left[0] + width, bottom_left[1] + height])

        top_left = u.Quantity([top_right[0], bottom_left[1]])
        bottom_right = u.Quantity([bottom_left[0], top_right[1]])
        return bottom_left, top_left, top_right, bottom_right

    @_parse_submap_input.register(SkyCoord)
    @_parse_submap_input.register(BaseCoordinateFrame)
    def _parse_submap_coord_input(self, bottom_left, top_right, width, height):
        # Use helper function to get top_right as a SkyCoord
        bottom_left, top_right = get_rectangle_coordinates(bottom_left,
                                                           top_right=top_right,
                                                           width=width,
                                                           height=height)

        if isinstance(bottom_left, SkyCoord):
            frame = bottom_left.frame

        frame = bottom_left
        left_lon, bottom_lat = self._get_lon_lat(bottom_left)
        right_lon, top_lat = self._get_lon_lat(top_right)
        corners = SkyCoord([left_lon, left_lon, right_lon, right_lon],
                           [bottom_lat, top_lat, top_lat, bottom_lat],
                           frame=frame)

        return tuple(u.Quantity(self.wcs.world_to_pixel(corners), u.pix).T)

    @u.quantity_input
    def superpixel(self, dimensions: u.pixel, offset: u.pixel = (0, 0)*u.pixel, func=np.sum):
        """Returns a new map consisting of superpixels formed by applying
        'func' to the original map data.

        This method **does** preserve dask arrays.

        Parameters
        ----------
        dimensions : tuple
            One superpixel in the new map is equal to (dimension[0],
            dimension[1]) pixels of the original map.
            The first argument corresponds to the 'x' axis and the second
            argument corresponds to the 'y' axis. If non-integer values are provided,
            they are rounded using `int`.
        offset : tuple
            Offset from (0,0) in original map pixels used to calculate where
            the data used to make the resulting superpixel map starts.
            If non-integer value are provided, they are rounded using `int`.
        func
            Function applied to the original data.
            The function 'func' must take a numpy array as its first argument,
            and support the axis keyword with the meaning of a numpy axis
            keyword (see the description of `~numpy.sum` for an example.)
            The default value of 'func' is `~numpy.sum`; using this causes
            superpixel to sum over (dimension[0], dimension[1]) pixels of the
            original map.

        Returns
        -------
        out : `~sunpy.map.GenericMap` or subclass
            A new Map which has superpixels of the required size.
        """

        # Note: because the underlying ndarray is transposed in sense when
        #   compared to the Map, the ndarray is transposed, resampled, then
        #   transposed back.
        # Note: "center" defaults to True in this function because data
        #   coordinates in a Map are at pixel centers.

        if (offset.value[0] < 0) or (offset.value[1] < 0):
            raise ValueError("Offset is strictly non-negative.")

        # These are rounded by int() in reshape_image_to_4d_superpixel,
        # so round here too for use in constructing metadata later.
        dimensions = [int(dim) for dim in dimensions.to_value(u.pix)]
        offset = [int(off) for off in offset.to_value(u.pix)]

        # Make a copy of the original data, perform reshaping, and apply the
        # function.
        if self.mask is not None:
            data = np.ma.array(self.data.copy(), mask=self.mask)
        else:
            data = self.data.copy()

        reshaped = reshape_image_to_4d_superpixel(data,
                                                  [dimensions[1], dimensions[0]],
                                                  [offset[1], offset[0]])
        new_array = func(func(reshaped, axis=3), axis=1)

        # Update image scale and number of pixels

        # create copy of new meta data
        new_meta = self.meta.copy()

        # Update metadata
        for key in {'cdelt1', 'cd1_1', 'cd2_1'} & self.meta.keys():
            new_meta[key] *= dimensions[0]
        for key in {'cdelt2', 'cd1_2', 'cd2_2'} & self.meta.keys():
            new_meta[key] *= dimensions[1]
        if 'pc1_1' in self.meta:
            new_meta['pc1_2'] *= dimensions[1] / dimensions[0]
            new_meta['pc2_1'] *= dimensions[0] / dimensions[1]

        new_meta['crpix1'] = ((self.reference_pixel.x.to_value(u.pix) +
                               0.5 - offset[0]) / dimensions[0]) + 0.5
        new_meta['crpix2'] = ((self.reference_pixel.y.to_value(u.pix) +
                               0.5 - offset[1]) / dimensions[1]) + 0.5
        new_meta['naxis1'] = new_array.shape[1]
        new_meta['naxis2'] = new_array.shape[0]

        # Create new map instance
        if self.mask is not None:
            new_data = np.ma.getdata(new_array)
            new_mask = np.ma.getmask(new_array)
        else:
            new_data = new_array
            new_mask = None

        # Create new map with the modified data
        new_map = self._new_instance(new_data, new_meta, self.plot_settings, mask=new_mask)
        return new_map

# #### Visualization #### #

    @property
    def cmap(self):
        """
        Return the `matplotlib.colors.Colormap` instance this map uses.
        """
        cmap = self.plot_settings['cmap']
        if isinstance(cmap, str):
            cmap = plt.get_cmap(cmap)
            # Set the colormap to be this specific instance so we are not
            # returning a copy
            self.plot_settings['cmap'] = cmap
        return cmap

    @u.quantity_input
    def draw_grid(self, axes=None, grid_spacing: u.deg = 15*u.deg, annotate=True,
                  system='stonyhurst', **kwargs):
        """
        Draws a coordinate overlay on the plot in the Heliographic Stonyhurst
        coordinate system.

        To overlay other coordinate systems see the `WCSAxes Documentation
        <https://docs.astropy.org/en/stable/visualization/wcsaxes/overlaying_coordinate_systems.html>`__

        Parameters
        ----------
        axes : `~matplotlib.axes` or `None`
            Axes to plot limb on, or `None` to use current axes.
        grid_spacing : `~astropy.units.Quantity`
            Spacing for longitude and latitude grid, if length two it specifies
            (lon, lat) spacing.
        annotate : `bool`
            Passing `False` disables the axes labels and the ticks on the top and right axes.
        system : str
            Coordinate system for the grid. Must be 'stonyhurst' or 'carrington'.
        kwargs :
            Additional keyword arguments are passed to `~sunpy.visualization.wcsaxes_compat.wcsaxes_heliographic_overlay`.

        Returns
        -------
        overlay: `~astropy.visualization.wcsaxes.CoordinatesMap`
            The wcsaxes coordinate overlay instance.

        Notes
        -----
        Keyword arguments are passed onto the `sunpy.visualization.wcsaxes_compat.wcsaxes_heliographic_overlay` function.
        """
        axes = self._check_axes(axes)
        return wcsaxes_compat.wcsaxes_heliographic_overlay(axes,
                                                           grid_spacing=grid_spacing,
                                                           annotate=annotate,
                                                           obstime=self.reference_date,
                                                           rsun=self.rsun_meters,
                                                           observer=self.observer_coordinate,
                                                           system=system,
                                                           **kwargs)

    def draw_limb(self, axes=None, *, resolution=1000, **kwargs):
        """
        Draws the solar limb as seen by the map's observer.

        The limb is a circle for only the simplest plots. If the coordinate frame of
        the limb is different from the coordinate frame of the plot axes, not only
        may the limb not be a true circle, a portion of the limb may be hidden from
        the observer. In that case, the circle is divided into visible and hidden
        segments, represented by solid and dotted lines, respectively.

        Parameters
        ----------
        axes : `~matplotlib.axes` or ``None``
            Axes to plot limb on or ``None`` to use current axes.
        resolution : `int`
            The number of points to use to represent the limb.

        Returns
        -------
        visible : `~matplotlib.patches.Polygon` or `~matplotlib.patches.Circle`
            The patch added to the axes for the visible part of the limb (i.e., the
            "near" side of the Sun).
        hidden : `~matplotlib.patches.Polygon` or None
            The patch added to the axes for the hidden part of the limb (i.e., the
            "far" side of the Sun).

        Notes
        -----
        Keyword arguments are passed onto the patches.

        If the limb is a true circle, ``visible`` will instead be
        `~matplotlib.patches.Circle` and ``hidden`` will be ``None``. If there
        are no visible points (e.g., on a synoptic map any limb is fully)
        visible ``hidden`` will be ``None``.

        To avoid triggering Matplotlib auto-scaling, these patches are added as
        artists instead of patches. One consequence is that the plot legend is not
        populated automatically when the limb is specified with a text label. See
        :ref:`sphx_glr_gallery_text_labels_and_annotations_custom_legends.py` in
        the Matplotlib documentation for examples of creating a custom legend.
        """
        # Put imports here to reduce sunpy.map import time
        import sunpy.visualization.drawing

        axes = self._check_axes(axes)
        return sunpy.visualization.drawing.limb(
            axes,
            self.observer_coordinate,
            resolution=resolution,
            rsun=self.rsun_meters,
            **kwargs
        )

    def draw_extent(self, *, axes=None, **kwargs):
        """
        Draw the extent of the map onto a given axes.

        Parameters
        ----------
        axes : `matplotlib.axes.Axes`, optional
            The axes to plot the extent on, or "None" to use current axes.

        Returns
        -------
        visible : `~matplotlib.patches.Polygon`
            The patch added to the axes for the visible part of the WCS extent.
        hidden : `~matplotlib.patches.Polygon`
            The patch added to the axes for the hidden part of the WCS extent.
        """
        # Put imports here to reduce sunpy.map import time
        import sunpy.visualization.drawing

        axes = self._check_axes(axes)
        return sunpy.visualization.drawing.extent(
            axes,
            self.wcs,
            **kwargs
        )

    @u.quantity_input
    def draw_quadrangle(self, bottom_left, *, width: (u.deg, u.pix) = None, height: (u.deg, u.pix) = None,
                        axes=None, top_right=None, **kwargs):
        """
        Draw a quadrangle defined in world coordinates on the plot using Astropy's
        `~astropy.visualization.wcsaxes.Quadrangle`.

        This draws a quadrangle that has corners at ``(bottom_left, top_right)``,
        and has sides aligned with the coordinate axes of the frame of ``bottom_left``,
        which may be different from the coordinate axes of the map.

        If ``width`` and ``height`` are specified, they are respectively added to the
        longitude and latitude of the ``bottom_left`` coordinate to calculate a
        ``top_right`` coordinate.

        Parameters
        ----------
        bottom_left : `~astropy.coordinates.SkyCoord` or `~astropy.units.Quantity`
            The bottom-left coordinate of the rectangle. If a `~astropy.coordinates.SkyCoord` it can
            have shape ``(2,)`` and simultaneously define ``top_right``. If specifying
            pixel coordinates it must be given as an `~astropy.units.Quantity`
            object with pixel units (e.g., ``pix``).
        top_right : `~astropy.coordinates.SkyCoord` or `~astropy.units.Quantity`, optional
            The top-right coordinate of the quadrangle. If ``top_right`` is
            specified ``width`` and ``height`` must be omitted.
        width : `astropy.units.Quantity`, optional
            The width of the quadrangle. Required if ``top_right`` is omitted.
        height : `astropy.units.Quantity`
            The height of the quadrangle. Required if ``top_right`` is omitted.
        axes : `matplotlib.axes.Axes`
            The axes on which to plot the quadrangle. Defaults to the current
            axes.

        Returns
        -------
        quad : `~astropy.visualization.wcsaxes.Quadrangle`
            The added patch.

        Notes
        -----
        Extra keyword arguments to this function are passed through to the
        `~astropy.visualization.wcsaxes.Quadrangle` instance.

        Examples
        --------
        .. minigallery:: sunpy.map.GenericMap.draw_quadrangle
        """
        axes = self._check_axes(axes)

        if isinstance(bottom_left, u.Quantity):
            anchor, _, top_right, _ = self._parse_submap_quantity_input(bottom_left, top_right, width, height)
            width, height = top_right - anchor
            transform = axes.get_transform(self.wcs if self.wcs is not axes.wcs else 'pixel')
            kwargs.update({"vertex_unit": u.pix})

        else:
            bottom_left, top_right = get_rectangle_coordinates(
                bottom_left, top_right=top_right, width=width, height=height)

            width = Longitude(top_right.spherical.lon - bottom_left.spherical.lon)
            height = top_right.spherical.lat - bottom_left.spherical.lat
            anchor = self._get_lon_lat(bottom_left)
            transform = axes.get_transform(bottom_left.replicate_without_data())

        kwergs = {
            "transform": transform,
            "edgecolor": "white",
            "fill": False,
        }
        kwergs.update(kwargs)
        quad = Quadrangle(anchor, width, height, **kwergs)
        axes.add_patch(quad)
        return quad

    def _process_levels_arg(self, levels):
        """
        Accept a percentage or dimensionless or map unit input for contours.
        """
        levels = np.atleast_1d(levels)
        if not hasattr(levels, 'unit'):
            if self.unit is None:
                # No map units, so allow non-quantity through
                return levels
            else:
                raise TypeError("The levels argument has no unit attribute, "
                                "it should be an Astropy Quantity object.")

        if levels.unit == u.percent:
            return 0.01 * levels.to_value('percent') * np.nanmax(self.data)
        elif self.unit is not None:
            return levels.to_value(self.unit)
        elif levels.unit.is_equivalent(u.dimensionless_unscaled):
            # Handle case where map data has no units
            return levels.to_value(u.dimensionless_unscaled)
        else:
            # Map data has no units, but levels doesn't have dimensionless units
            raise u.UnitsError("This map has no unit, so levels can only be specified in percent "
                               "or in u.dimensionless_unscaled units.")


    def _update_contour_args(self, contour_args):
        """
        Updates ``contour_args`` with values from ``plot_settings``.

        Parameters
        ----------
        contour_args : dict
            A dictionary of arguments to be used for contour plotting.

        Returns
        -------
        dict
            The updated ``contour_args`` dictionary.

        Notes
        -----
        - 'cmap': Set to `None` to avoid the error "ValueError: Either colors or cmap must be None".
        - 'interpolation': Removed because Matplotlib's contour function raises the warning
        "The following kwargs were not used by contour: 'interpolation'".
        - 'origin': If `'origin': 'lower'` is present, it is replaced with `'origin': None`,
        as `None` is the default value for Matplotlib's contour plots.
        """
        plot_settings = self.plot_settings.copy()
        contour_args_copy = contour_args.copy()
        contour_args.update(plot_settings)
        # Define default settings for normal plots and contour-specific updates
        original_plot_defaults = {
            'origin': 'lower',
        }
        default_contour_param = {
            'origin': None,
        }
        # Replace conflicting settings with contour defaults
        for key in original_plot_defaults:
            if key in contour_args and contour_args[key] == original_plot_defaults[key]:
                contour_args[key] = default_contour_param[key]
        # 'cmap' cannot be used for contour plots when levels are not None,
        # which is the case in composite maps.
        contour_args['cmap'] = None
        # custom 'norm' cannot be passed through plot_settings
        contour_args['norm'] = None
        # If 'draw_contour' is used, setting 'norm' and 'cmap' to None ensures the method arguments are applied.
        contour_args.update(contour_args_copy)
        contour_args.pop('interpolation')
        return contour_args


    def draw_contours(self, levels, axes=None, *, fill=False, **contour_args):
        """
        Draw contours of the data.

        Parameters
        ----------
        levels : `~astropy.units.Quantity`
            A list of numbers indicating the contours to draw. These are given
            as a percentage of the maximum value of the map data, or in units
            equivalent to the `~sunpy.map.GenericMap.unit` attribute.
        axes : `matplotlib.axes.Axes`
            The axes on which to plot the contours. Defaults to the current
            axes.
        fill : `bool`, optional
            Determines the style of the contours:
            - If `False` (default), contours are drawn as lines using :meth:`~matplotlib.axes.Axes.contour`.
            - If `True`, contours are drawn as filled regions using :meth:`~matplotlib.axes.Axes.contourf`.

        Returns
        -------
        cs : `list`
            The `~matplotlib.contour.QuadContourSet` object, after it has been added to
            ``axes``.

        Notes
        -----
        Extra keyword arguments to this function are passed through to the
        corresponding matplotlib method.
        """
        contour_args = self._update_contour_args(contour_args)

        axes = self._check_axes(axes)
        levels = self._process_levels_arg(levels)

        # Pixel indices
        y, x = np.indices(self.data.shape)

        # Prepare a local variable in case we need to mask values
        data = self.data

        # Transform the indices if plotting to a different WCS
        # We do this instead of using the `transform` keyword argument so that Matplotlib does not
        # get confused about the bounds of the contours
        if self.wcs is not axes.wcs:
            if "transform" in contour_args:
                transform_orig = contour_args.pop("transform")
            else:
                transform_orig = axes.get_transform(self.wcs)
            transform = transform_orig - axes.transData  # pixel->pixel transform
            x_1d, y_1d = transform.transform(np.stack([x.ravel(), y.ravel()]).T).T
            x, y = np.reshape(x_1d, x.shape), np.reshape(y_1d, y.shape)

            # Mask out the data array anywhere the coordinate arrays are not finite
            data = np.ma.array(data, mask=~np.logical_and(np.isfinite(x), np.isfinite(y)))

        if fill:
            # Ensure we have more than one level if fill is True
            if len(levels) == 1:
                max_val = np.nanmax(self.data)
                # Ensure the existing level is less than max_val
                if levels[0] < max_val:
                    levels = np.append(levels, max_val)
                else:
                    raise ValueError(
                        f"The provided level ({levels[0]}) is not smaller than the maximum data value ({max_val}). "
                        "Contour level must be smaller than the maximum data value to use `fill=True`.")
            cs = axes.contourf(x, y, data, levels, **contour_args)
        else:
            cs = axes.contour(x, y, data, levels, **contour_args)
        return cs

    @peek_show
    def peek(self, draw_limb=False, draw_grid=False,
             colorbar=True, **matplot_args):
        """
        Displays a graphical overview of the data in this object for user evaluation.
        For the creation of plots, users should instead use the `~sunpy.map.GenericMap.plot`
        method and Matplotlib's pyplot framework.

        Parameters
        ----------
        draw_limb : bool
            Whether the solar limb should be plotted.
        draw_grid : bool or `~astropy.units.Quantity`
            Whether solar meridians and parallels are plotted.
            If `~astropy.units.Quantity` then sets degree difference between
            parallels and meridians.
        colorbar : bool
            Whether to display a colorbar next to the plot.
        **matplot_args : dict
            Matplotlib Any additional imshow arguments that should be used
            when plotting.
        """
        figure = plt.figure()
        axes = wcsaxes_compat.gca_wcs(self.wcs)

        im = self.plot(axes=axes, **matplot_args)

        grid_spacing = None
        # Handle case where draw_grid is actually the grid sapcing
        if isinstance(draw_grid, u.Quantity):
            grid_spacing = draw_grid
            draw_grid = True
        elif not isinstance(draw_grid, bool):
            raise TypeError("draw_grid should be a bool or an astropy Quantity.")

        if colorbar:
            if draw_grid:
                pad = 0.12  # Pad to compensate for ticks and axes labels
            else:
                pad = 0.05  # Default value for vertical colorbar
            colorbar_label = str(self.unit) if self.unit is not None else ""
            figure.colorbar(im, pad=pad).set_label(colorbar_label,
                                                   rotation=0, labelpad=-50, y=-0.02, size=12)

        if draw_limb:
            self.draw_limb(axes=axes)

        if draw_grid:
            if grid_spacing is None:
                self.draw_grid(axes=axes)
            else:
                self.draw_grid(axes=axes, grid_spacing=grid_spacing)

        return figure

    @deprecate_positional_args_since(since="6.0.0")
    @u.quantity_input
    def plot(self, *, annotate=True, axes=None, title=True, autoalign=False,
             clip_interval: u.percent = None, **imshow_kwargs):
        """
        Plots the map object using matplotlib, in a method equivalent
        to :meth:`~matplotlib.axes.Axes.imshow` using nearest neighbor interpolation.

        Parameters
        ----------
        annotate : `bool`, optional
            If `True`, the data is plotted at its natural scale; with
            title and axis labels.
        axes : `~matplotlib.axes.Axes` or None
            If provided the image will be plotted on the given axes. Else the
            current Matplotlib axes will be used.
        title : `str`, `bool`, optional
            The plot title. If `True`, uses the default title for this map.
        clip_interval : two-element `~astropy.units.Quantity`, optional
            If provided, the data will be clipped to the percentile interval bounded by the two
            numbers.
        autoalign : `bool` or `str`, optional
            If other than `False`, the plotting accounts for any difference between the
            WCS of the map and the WCS of the `~astropy.visualization.wcsaxes.WCSAxes`
<<<<<<< HEAD
            axes (e.g., a difference in rotation angle).

            - If ``True`` or ``pcolormesh``, this method will use :meth:`~matplotlib.axes.Axes.pcolormesh`
              to transform each pixel of the map to a quadrilateral in the axes WCS, which is
              computationally intensive and not recommended for interactive plots.
            - If ``reproject``, the map is reprojected to the axes WCS.  The reprojection extent
              can be explicitly specified through the ``extent`` keyword argument ([left, right,
              bottom, top] in pixel coordinates), otherwise the current axes limits are used.

=======
            axes (e.g., a difference in rotation angle). If ``pcolormesh``, this
            method will use :meth:`~matplotlib.axes.Axes.pcolormesh` instead of the
            default :meth:`~matplotlib.axes.Axes.imshow`. Specifying `True` is
            equivalent to specifying ``pcolormesh``.
>>>>>>> 643211d9
        **imshow_kwargs : `dict`
            Any additional imshow arguments are passed to :meth:`~matplotlib.axes.Axes.imshow`.

        Examples
        --------
        >>> # Simple Plot with color bar
        >>> aia.plot()   # doctest: +SKIP
        >>> plt.colorbar()   # doctest: +SKIP
        >>> # Add a limb line and grid
        >>> aia.plot()   # doctest: +SKIP
        >>> aia.draw_limb()   # doctest: +SKIP
        >>> aia.draw_grid()   # doctest: +SKIP

        Notes
        -----
<<<<<<< HEAD
=======
        The ``autoalign`` functionality is computationally intensive. If the plot will
        be interactive, the alternative approach of preprocessing the map (e.g.,
        de-rotating it) to match the desired axes will result in better performance.

>>>>>>> 643211d9
        When combining ``autoalign`` functionality with
        `~sunpy.coordinates.Helioprojective` coordinates, portions of the map that are
        beyond the solar disk may not appear, which may also inhibit Matplotlib's
        autoscaling of the plot limits. The plot limits can be set manually.
        To preserve the off-disk parts of the map, using the
        `~sunpy.coordinates.SphericalScreen` context
        manager may be appropriate.
        """
        # Todo: remove this when deprecate_positional_args_since is removed
        # Users sometimes assume that the first argument is `axes` instead of `annotate`
        if not isinstance(annotate, bool):
            raise TypeError("You have provided a non-boolean value for the `annotate` parameter. "
                            "If you are specifying the axes, use `axes=...` to pass it in.")

        # Set the default approach to autoalignment
        if autoalign not in [False, True, 'pcolormesh', 'reproject']:
            raise ValueError("The value for `autoalign` must be False, True, 'pcolormesh' or 'reproject'.")
        if autoalign is True:
            autoalign = 'pcolormesh'

        axes = self._check_axes(axes, warn_different_wcs=autoalign is False)

        # Normal plot
        plot_settings = copy.deepcopy(self.plot_settings)
        if 'title' in plot_settings:
            plot_settings_title = plot_settings.pop('title')
        else:
            plot_settings_title = self.latex_name

        # Anything left in plot_settings is given to imshow
        imshow_args = plot_settings
        if annotate:
            if title is True:
                title = plot_settings_title

            if title:
                axes.set_title(title)

            # WCSAxes has unit identifiers on the tick labels, so no need
            # to add unit information to the label
            ctype = axes.wcs.wcs.ctype
            axes.coords[0].set_axislabel(axis_labels_from_ctype(ctype[0], None))
            axes.coords[1].set_axislabel(axis_labels_from_ctype(ctype[1], None))

        # Take a deep copy here so that a norm in imshow_kwargs doesn't get modified
        # by setting it's vmin and vmax
        imshow_args.update(copy.deepcopy(imshow_kwargs))

        if clip_interval is not None:
            vmin, vmax = _clip_interval(self.data, clip_interval)
            imshow_args['vmin'] = vmin
            imshow_args['vmax'] = vmax

        if (norm := imshow_args.get('norm', None)) is not None:
            _handle_norm(norm, imshow_args)

        if self.mask is None:
            data = self.data
        else:
            data = np.ma.array(np.asarray(self.data), mask=self.mask)

        if autoalign == 'reproject':
            target_wcs = copy.deepcopy(axes.wcs)

            # Pull the reprojection extent from the plot limits
            if 'extent' in imshow_args:
                # Use an explicitly specified reprojection extent
                xlim, ylim = imshow_args['extent'][0:2], imshow_args['extent'][2:4]
            else:
                # Pull the reprojection extent from the plot limits
                xlim, ylim = axes.get_xlim(), axes.get_ylim()

                # If the plot limits are at the default values, use the pixel shape of the target WCS
                if xlim == (0, 1) and ylim == (0, 1) and target_wcs.pixel_shape is not None:
                    xlim = (-0.5, target_wcs.pixel_shape[0] - 0.5)
                    ylim = (-0.5, target_wcs.pixel_shape[1] - 0.5)

            # Expand the reprojection extent to whole pixels
            left = int(np.floor(xlim[0] + 0.5))
            bottom = int(np.floor(ylim[0] + 0.5))
            right = int(np.ceil(xlim[1] - 0.5))
            top = int(np.ceil(ylim[1] - 0.5))

            # Modify the target WCS so that the reprojection extent starts at (0, 0)
            target_wcs.wcs.crpix -= (left, bottom)
            target_wcs.pixel_shape = (right - left + 1, top - bottom + 1)

            reprojected_map = self.reproject_to(target_wcs)

            # Place the reprojected map correctly in non-shifted pixel coordinates
            imshow_args['extent'] = (left - 0.5, right + 0.5, bottom - 0.5, top + 0.5)
            ret = axes.imshow(reprojected_map.data, **imshow_args)
        elif autoalign == 'pcolormesh':
            # We have to handle an `aspect` keyword separately
            axes.set_aspect(imshow_args.get('aspect', 1))

            # pcolormesh does not do interpolation
            if imshow_args.get('interpolation', None) not in [None, 'none', 'nearest']:
                warn_user("The interpolation keyword argument is ignored when using autoalign "
                          "functionality.")

            # Remove imshow keyword arguments that are not accepted by pcolormesh
            for item in ['aspect', 'extent', 'interpolation', 'origin']:
                if item in imshow_args:
                    del imshow_args[item]

            imshow_args.setdefault('transform', axes.get_transform(self.wcs))

            # The quadrilaterals of pcolormesh can slightly overlap, which creates the appearance
            # of a grid pattern when alpha is not 1. These settings minimize the overlap.
            if imshow_args.get('alpha', 1) != 1:
                imshow_args.setdefault('antialiased', True)
                imshow_args.setdefault('linewidth', 0)

            ret = axes.pcolormesh(np.arange(data.shape[1] + 1) - 0.5,
                                  np.arange(data.shape[0] + 1) - 0.5,
                                  data, **imshow_args)
        else:
            ret = axes.imshow(data, **imshow_args)

        wcsaxes_compat.default_wcs_grid(axes)

        # Set current axes/image if pyplot is being used (makes colorbar work)
        for i in plt.get_fignums():
            if axes in plt.figure(i).axes:
                plt.sca(axes)
                plt.sci(ret)

        return ret

    @deprecated(since="6.1", alternative="sunpy.map.GenericMap.find_contours")
    def contour(self, level, **kwargs):
        """
        Returns coordinates of the contours for a given level value.

        For details of the contouring algorithm see `skimage.measure.find_contours`.

        Parameters
        ----------
        level : float, `~astropy.units.Quantity`
            Value along which to find contours in the array. If the map unit attribute
            is not `None`, this must be a `~astropy.units.Quantity` with units
            equivalent to the map data units.
        kwargs :
            Additional keyword arguments are passed to `skimage.measure.find_contours`.

        Returns
        -------
        contours: list of (n,2) `~astropy.coordinates.SkyCoord`
            Coordinates of each contour.

        Examples
        --------
        >>> import astropy.units as u
        >>> import sunpy.map
        >>> import sunpy.data.sample  # doctest: +REMOTE_DATA
        >>> aia = sunpy.map.Map(sunpy.data.sample.AIA_171_IMAGE)  # doctest: +REMOTE_DATA +IGNORE_WARNINGS
        >>> contours = aia.contour(50000 * u.DN)  # doctest: +REMOTE_DATA +IGNORE_WARNINGS
        >>> contours[0]  # doctest: +REMOTE_DATA +IGNORE_WARNINGS
        <SkyCoord (Helioprojective: obstime=2011-06-07T06:33:02.880, rsun=696000.0 km, observer=<HeliographicStonyhurst Coordinate (obstime=2011-06-07T06:33:02.880, rsun=696000.0 km): (lon, lat, radius) in (deg, deg, m)
        (-0.00406429, 0.04787238, 1.51846026e+11)>): (Tx, Ty) in arcsec
        [(719.59798458, -352.60839064), (717.19243987, -353.75348121),
         (715.8820808 , -354.75140718), (714.78652558, -355.05102034),
         (712.68209174, -357.14645009), (712.68639008, -359.54923801),
         (713.14112796, -361.95311455), (714.76598031, -363.53013567),
         (717.17229147, -362.06880784), (717.27714042, -361.9631112 ),
         (718.43620686, -359.56313541), (718.8672722 , -357.1614    ),
         (719.58811599, -356.68119768), (721.29217122, -354.76448374),
         (719.59798458, -352.60839064)]>

        See Also
        --------
        skimage.measure.find_contours
        """
        from skimage import measure

        level = self._process_levels_arg(level)
        if level.size != 1:
            raise ValueError("level must be a single scalar value")
        else:
            # _process_levels_arg converts level to a 1D array, but
            # find_contours expects a scalar below
            level = level[0]

        contours = measure.find_contours(self.data, level=level, **kwargs)
        contours = [self.wcs.array_index_to_world(c[:, 0], c[:, 1]) for c in contours]
        return contours

    def find_contours(self, level, method='contourpy', **kwargs):
        """
        Returns coordinates of the contours for a given level value.

        For details of the contouring algorithm, see :func:`contourpy.contour_generator` or :func:`contourpy.contour_generator`.

        Parameters
        ----------
        level : float, astropy.units.Quantity
            Value along which to find contours in the array. If the map unit attribute
            is not `None`, this must be a `~astropy.units.Quantity` with units
            equivalent to the map data units.
        method : {'contourpy', 'skimage'}
            Determines which contouring method is used and should
            be specified as either 'contourpy' or 'skimage'.
            Defaults to 'contourpy'.
        kwargs :
            Additional keyword arguments passed to either :func:`contourpy.contour_generator`
            or :func:`skimage.measure.find_contours`, depending on the value of the ``method`` argument.

        Returns
        -------
        contours: list of (n,2) `~astropy.coordinates.SkyCoord`
            Coordinates of each contour.

        Examples
        --------
        >>> import astropy.units as u
        >>> import sunpy.map
        >>> import sunpy.data.sample  # doctest: +REMOTE_DATA
        >>> aia = sunpy.map.Map(sunpy.data.sample.AIA_171_IMAGE)  # doctest: +REMOTE_DATA +IGNORE_WARNINGS
        >>> contours = aia.find_contours(50000 * u.DN, method='contourpy')  # doctest: +REMOTE_DATA
        >>> contours[0]  # doctest: +REMOTE_DATA
        <SkyCoord (Helioprojective: obstime=2011-06-07T06:33:02.880, rsun=696000.0 km, observer=<HeliographicStonyhurst Coordinate (obstime=2011-06-07T06:33:02.880, rsun=696000.0 km): (lon, lat, radius) in (deg, deg, m)
            (-0.00406429, 0.04787238, 1.51846026e+11)>): (Tx, Ty) in arcsec
            [(713.14112796, -361.95311455), (714.76598031, -363.53013567),
             (717.17229147, -362.06880784), (717.27714042, -361.9631112 ),
             (718.43620686, -359.56313541), (718.8672722 , -357.1614    ),
             (719.58811599, -356.68119768), (721.29217122, -354.76448374),
             (722.00110323, -352.46446792), (722.08933899, -352.36363319),
             (722.00223989, -351.99536019), (721.67724425, -352.36263712),
             (719.59798458, -352.60839064), (717.19243987, -353.75348121),
             (715.8820808 , -354.75140718), (714.78652558, -355.05102034),
             (712.68209174, -357.14645009), (712.68639008, -359.54923801),
             (713.14112796, -361.95311455)]>

        See Also
        --------
        :func:`contourpy.contour_generator`
        :func:`skimage.measure.find_contours`
        """
        level = self._process_levels_arg(level)
        if level.size != 1:
            raise ValueError("level must be a single scalar value")
        else:
            # _process_levels_arg converts level to a 1D array, but
            # find_contours expects a scalar below
            level = level[0]

        if method == 'contourpy':
            from contourpy import contour_generator

            gen = contour_generator(z=self.data, **kwargs)
            contours = gen.lines(level)
            contours = [self.wcs.array_index_to_world(c[:, 1], c[:, 0]) for c in contours]
        elif method == 'skimage':
            from skimage import measure

            contours = measure.find_contours(self.data, level=level, **kwargs)
            contours = [self.wcs.array_index_to_world(c[:, 0], c[:, 1]) for c in contours]
        else:
            raise ValueError(f"Unknown method '{method}'. Use 'contourpy' or 'skimage'.")

        return contours

    def _check_axes(self, axes, warn_different_wcs=False):
        """
        - If axes is None, get the current Axes object.
        - Error if not a WCSAxes.
        - Return axes.

        Parameters
        ----------
        axes : matplotlib.axes.Axes
            Axes to validate.
        warn_different_wcs : bool
            If `True`, warn if the Axes WCS is different from the Map WCS. This is only used for
            `.plot()`, and can be removed once support is added for plotting a map on a different
            WCSAxes.
        """
        if not axes:
            axes = wcsaxes_compat.gca_wcs(self.wcs)

        if not wcsaxes_compat.is_wcsaxes(axes):
            raise TypeError("The axes need to be an instance of WCSAxes. "
                            "To fix this pass set the `projection` keyword "
                            "to this map when creating the axes.")
        elif warn_different_wcs and not axes.wcs.wcs.compare(self.wcs.wcs, tolerance=0.01):
            warn_user('The map world coordinate system (WCS) is different from the axes WCS. '
                      'The map data axes may not correctly align with the coordinate axes. '
                      'To automatically transform the data to the coordinate axes, specify '
                      '`autoalign=True`.')

        return axes

    def reproject_to(self, target_wcs, *, algorithm='interpolation', return_footprint=False,
                     **reproject_args):
        """
        Reproject the map to a different world coordinate system (WCS)

        .. note::
            This method requires the optional package `reproject` to be installed.

        Additional keyword arguments are passed through to the reprojection function.

        This method **does not** preserve dask arrays.

        Parameters
        ----------
        target_wcs : `dict` or `~astropy.wcs.WCS`
            The destination FITS WCS header or WCS instance
        algorithm : `str`
            One of the supported `reproject` algorithms (see below)
        return_footprint : `bool`
            If ``True``, the footprint is returned in addition to the new map.
            Defaults to ``False``.

        Returns
        -------
        outmap : `~sunpy.map.GenericMap`
            The reprojected map
        footprint : `~numpy.ndarray`
            Footprint of the input arary in the output array. Values of 0 indicate no
            coverage or valid values in the input image, while values of 1 indicate
            valid values. Intermediate values indicate partial coverage.
            Only returned if ``return_footprint`` is ``True``.

        Notes
        -----
        The reprojected map does not preserve any metadata beyond the WCS-associated
        metadata.

        The supported `reproject` algorithms are:

        * 'interpolation' for :func:`~reproject.reproject_interp`
        * 'adaptive' for :func:`~reproject.reproject_adaptive`
        * 'exact' for :func:`~reproject.reproject_exact`

        See the respective documentation for these functions for additional keyword
        arguments that are allowed.

        .. minigallery:: sunpy.map.GenericMap.reproject_to
        """
        # Check if both context managers are active
        if ACTIVE_CONTEXTS.get('propagate_with_solar_surface', False) and ACTIVE_CONTEXTS.get('assume_spherical_screen', False):
            warn_user("Using propagate_with_solar_surface and SphericalScreen together result in loss of off-disk data.")

        try:
            import reproject
        except ImportError as exc:
            raise ImportError("This method requires the optional package `reproject`.") from exc

        if not isinstance(target_wcs, astropy.wcs.WCS):
            target_wcs = astropy.wcs.WCS(target_wcs)

        # Select the desired reprojection algorithm
        functions = {'interpolation': reproject.reproject_interp,
                     'adaptive': reproject.reproject_adaptive,
                     'exact': reproject.reproject_exact}
        if algorithm not in functions:
            raise ValueError(f"The specified algorithm must be one of: {list(functions.keys())}")
        func = functions[algorithm]

        # reproject does not automatically grab the array shape from the WCS instance
        if target_wcs.array_shape is not None:
            reproject_args.setdefault('shape_out', target_wcs.array_shape)

        # Reproject the array
        output_array = func(self, target_wcs, return_footprint=return_footprint, **reproject_args)
        if return_footprint:
            output_array, footprint = output_array

        # Create and return a new GenericMap
        outmap = GenericMap(output_array, target_wcs.to_header(),
                            plot_settings=self.plot_settings)

        # Check rsun mismatch
        if self.rsun_meters != outmap.rsun_meters:
            warn_user("rsun mismatch detected: "
                      f"{self.name}.rsun_meters={self.rsun_meters}; {outmap.name}.rsun_meters={outmap.rsun_meters}. "
                      "This might cause unexpected results during reprojection.")

        if return_footprint:
            return outmap, footprint
        return outmap


GenericMap.__doc__ += textwrap.indent(_notes_doc, "    ")


class InvalidHeaderInformation(ValueError):
    """Exception to raise when an invalid header tag value is encountered for a
    FITS/JPEG 2000 file."""<|MERGE_RESOLUTION|>--- conflicted
+++ resolved
@@ -2726,7 +2726,6 @@
         autoalign : `bool` or `str`, optional
             If other than `False`, the plotting accounts for any difference between the
             WCS of the map and the WCS of the `~astropy.visualization.wcsaxes.WCSAxes`
-<<<<<<< HEAD
             axes (e.g., a difference in rotation angle).
 
             - If ``True`` or ``pcolormesh``, this method will use :meth:`~matplotlib.axes.Axes.pcolormesh`
@@ -2736,12 +2735,6 @@
               can be explicitly specified through the ``extent`` keyword argument ([left, right,
               bottom, top] in pixel coordinates), otherwise the current axes limits are used.
 
-=======
-            axes (e.g., a difference in rotation angle). If ``pcolormesh``, this
-            method will use :meth:`~matplotlib.axes.Axes.pcolormesh` instead of the
-            default :meth:`~matplotlib.axes.Axes.imshow`. Specifying `True` is
-            equivalent to specifying ``pcolormesh``.
->>>>>>> 643211d9
         **imshow_kwargs : `dict`
             Any additional imshow arguments are passed to :meth:`~matplotlib.axes.Axes.imshow`.
 
@@ -2757,13 +2750,6 @@
 
         Notes
         -----
-<<<<<<< HEAD
-=======
-        The ``autoalign`` functionality is computationally intensive. If the plot will
-        be interactive, the alternative approach of preprocessing the map (e.g.,
-        de-rotating it) to match the desired axes will result in better performance.
-
->>>>>>> 643211d9
         When combining ``autoalign`` functionality with
         `~sunpy.coordinates.Helioprojective` coordinates, portions of the map that are
         beyond the solar disk may not appear, which may also inhibit Matplotlib's
