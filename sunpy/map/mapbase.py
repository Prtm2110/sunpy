--- conflicted
+++ resolved
@@ -48,69 +48,7 @@
 * Should 'center' be renamed to 'offset' and crpix1 & 2 be used for 'center'?
 """
 
-<<<<<<< HEAD
-class NDDataStandin(object):
-    
-    def __init__(self, data, meta, **kwargs):
-        """ Instantiate a Map class.
-        
-        Parameters
-        ----------
-        data: ndarray
-        
-        meta: sunpy.map.MapMeta
-        
-        Returns
-        -------
-        A MapBase object
-        """
-        
-        self.meta = meta
-        self.data = data
-    
-    @property
-    def shape(self):
-        return self.data.shape
-    
-    @property
-    def dtype(self):
-        return self.data.dtype
-        
-    @property
-    def size(self):
-        return self.data.size
-        
-    @property
-    def ndim(self):
-        return self.data.ndim
-    
-    def std(self, *args, **kwargs):
-        return self.data.std(*args, **kwargs)
-    
-    def mean(self, *args, **kwargs):
-        return self.data.mean(*args, **kwargs)
-    
-    def min(self, *args, **kwargs):
-        return self.data.min(*args, **kwargs)
-        
-    def max(self, *args, **kwargs):
-        return self.data.max(*args, **kwargs)
-        
-    @property
-    def header(self):
-        warnings.warn("""map.header has been renamed to map.meta
-        for compatability with astropy, please use meta instead""", Warning)
-        return self.meta
-    
-    @Deprecated("get_header is no longer supported please use map.meta")
-    def get_header(self):
-        return self.meta
-    
-
-class GenericMap(NDDataStandin):
-=======
 class GenericMap(astropy.nddata.NDData):
->>>>>>> f8456b51
     """
     A Generic spatially-aware 2D data array
 
@@ -120,6 +58,86 @@
         A 2d list or ndarray containing the map data
     header : dict
         A dictionary of the original image header tags
+
+    Attributes
+    ----------
+    original_header : dict
+        Dictionary representation of the original FITS header
+    carrington_longitude : str
+        Carrington longitude (crln_obs)
+    center : dict
+        X and Y coordinate of the center of the map in units.
+        Usually represents the offset between the center of the Sun and the
+        center of the map.
+    cmap : matplotlib.colors.Colormap
+        A Matplotlib colormap to be applied to the data
+    coordinate_system : dict
+        Coordinate system used for x and y axes (ctype1/2)
+    date : datetime
+        Image observation time
+    detector : str
+        Detector name
+    dsun : float
+        The observer distance from the Sun.
+    exptime : float
+        Exposure time of the image in seconds.
+    heliographic_latitude : float
+        Heliographic latitude in degrees
+    heliographic_longitude : float
+        Heliographic longitude in degrees
+    instrument : str
+        Instrument name
+    measurement : str, int
+        Measurement name. In some instances this is the wavelength of image.
+    name: str
+        Human-readable description of map-type
+    nickname : str
+        An abbreviated human-readable description of the map-type; part of
+        the Helioviewer data model
+    observatory : str
+        Observatory name
+    reference_coordinate : float
+        Reference point WCS axes in data units (crval1/2) 
+    reference_pixel : float
+        Reference point axes in pixels (crpix1/2)
+    rsun_arcseconds : float
+        Radius of the sun in arcseconds
+    rsun_meters : float
+        Radius of the sun in meters
+    scale : dict
+        Image scale along the x and y axes in units/pixel (cdelt1/2).
+    units : dict
+        Image coordinate units along the x and y axes (cunit1/2).
+
+    Methods
+    -------
+    std()
+        Return the standard deviation of the map data
+    mean()
+        Return the mean of the map data
+    min()
+        Return the minimum value of the map data
+    max()
+        Return the maximum value of the map data
+    resample(dimension, method)
+        Returns a new map that has been resampled up or down
+    superpixel(dimension, method)
+        Returns a new map consisting of superpixels formed from the
+        original data.
+    save()
+        Save the map to a fits file.
+    submap(range_a, range_b, units)
+        Returns a submap of the map with the specified range
+    plot()
+        Return a matplotlib imageaxes instance, like plt.imshow()
+    peek()
+        Display a matplotlib plot to the screen 
+    draw_limb()
+        Draw a line on the image where the solar limb is.
+    draw_grid()
+        Draw a lon/lat grid on a map plot.
+    get_header()
+        Returns the original header from when the map was first created.
 
     Examples
     --------
@@ -136,12 +154,17 @@
     'arcsec'
     >>> aia.peek()
 
+    See Also
+    --------
+    numpy.ndarray Parent class for the Map object
+
     References
     ----------
     | http://docs.scipy.org/doc/numpy/reference/arrays.classes.html
     | http://docs.scipy.org/doc/numpy/user/basics.subclassing.html
     | http://docs.scipy.org/doc/numpy/reference/ufuncs.html
     | http://www.scipy.org/Subclasses
+
     """
     
     def __init__(self, data, header, **kwargs):
@@ -539,11 +562,10 @@
     
     def rotate(self, angle, scale=1.0, rotation_center=None, recenter=True,
                missing=0.0, interpolation='bicubic', interp_param=-0.5):
-        """
-        Returns a new rotated, rescaled and shifted map.
+        """Returns a new rotated, rescaled and shifted map.
         
         Parameters
-        ----------
+        ---------
         angle: float
            The angle to rotate the image by (radians)        
         scale: float
@@ -857,7 +879,7 @@
         #lon_self, lat_self = wcs.convert_hpc_hg(rsun, dsun, angle_units = units[0], b0, l0, x, y)
         lon_self, lat_self = wcs.convert_hpc_hg(x, y, b0_deg=b0, l0_deg=l0, dsun_meters=dsun, angle_units='arcsec')
         # define the number of points for each latitude or longitude line
-        num_points = 50
+        num_points = 20
         
         #TODO: The following code is ugly. Fix it.
         lon_range = [lon_self.min(), lon_self.max()]
